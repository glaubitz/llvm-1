//===------ SimplifyLibCalls.cpp - Library calls simplifier ---------------===//
//
//                     The LLVM Compiler Infrastructure
//
// This file is distributed under the University of Illinois Open Source
// License. See LICENSE.TXT for details.
//
//===----------------------------------------------------------------------===//
//
// This file implements the library calls simplifier. It does not implement
// any pass, but can't be used by other passes to do simplifications.
//
//===----------------------------------------------------------------------===//

#include "llvm/Transforms/Utils/SimplifyLibCalls.h"
#include "llvm/ADT/SmallString.h"
#include "llvm/ADT/StringMap.h"
#include "llvm/ADT/Triple.h"
#include "llvm/Analysis/ConstantFolding.h"
#include "llvm/Analysis/OptimizationRemarkEmitter.h"
#include "llvm/Analysis/TargetLibraryInfo.h"
#include "llvm/Transforms/Utils/Local.h"
#include "llvm/Analysis/ValueTracking.h"
#include "llvm/Analysis/CaptureTracking.h"
#include "llvm/Analysis/Loads.h"
#include "llvm/IR/DataLayout.h"
#include "llvm/IR/Function.h"
#include "llvm/IR/IRBuilder.h"
#include "llvm/IR/IntrinsicInst.h"
#include "llvm/IR/Intrinsics.h"
#include "llvm/IR/LLVMContext.h"
#include "llvm/IR/Module.h"
#include "llvm/IR/PatternMatch.h"
#include "llvm/Support/CommandLine.h"
#include "llvm/Support/KnownBits.h"
#include "llvm/Transforms/Utils/BuildLibCalls.h"

using namespace llvm;
using namespace PatternMatch;

static cl::opt<bool>
    EnableUnsafeFPShrink("enable-double-float-shrink", cl::Hidden,
                         cl::init(false),
                         cl::desc("Enable unsafe double to float "
                                  "shrinking for math lib calls"));


//===----------------------------------------------------------------------===//
// Helper Functions
//===----------------------------------------------------------------------===//

static bool ignoreCallingConv(LibFunc Func) {
  return Func == LibFunc_abs || Func == LibFunc_labs ||
         Func == LibFunc_llabs || Func == LibFunc_strlen;
}

static bool isCallingConvCCompatible(CallInst *CI) {
  switch(CI->getCallingConv()) {
  default:
    return false;
  case llvm::CallingConv::C:
    return true;
  case llvm::CallingConv::ARM_APCS:
  case llvm::CallingConv::ARM_AAPCS:
  case llvm::CallingConv::ARM_AAPCS_VFP: {

    // The iOS ABI diverges from the standard in some cases, so for now don't
    // try to simplify those calls.
    if (Triple(CI->getModule()->getTargetTriple()).isiOS())
      return false;

    auto *FuncTy = CI->getFunctionType();

    if (!FuncTy->getReturnType()->isPointerTy() &&
        !FuncTy->getReturnType()->isIntegerTy() &&
        !FuncTy->getReturnType()->isVoidTy())
      return false;

    for (auto Param : FuncTy->params()) {
      if (!Param->isPointerTy() && !Param->isIntegerTy())
        return false;
    }
    return true;
  }
  }
  return false;
}

/// Return true if it is only used in equality comparisons with With.
static bool isOnlyUsedInEqualityComparison(Value *V, Value *With) {
  for (User *U : V->users()) {
    if (ICmpInst *IC = dyn_cast<ICmpInst>(U))
      if (IC->isEquality() && IC->getOperand(1) == With)
        continue;
    // Unknown instruction.
    return false;
  }
  return true;
}

static bool callHasFloatingPointArgument(const CallInst *CI) {
  return any_of(CI->operands(), [](const Use &OI) {
    return OI->getType()->isFloatingPointTy();
  });
}

<<<<<<< HEAD
=======
static Value *convertStrToNumber(CallInst *CI, StringRef &Str, int64_t Base) {
  if (Base < 2 || Base > 36)
    // handle special zero base
    if (Base != 0)
      return nullptr;

  char *End;
  std::string nptr = Str.str();
  errno = 0;
  long long int Result = strtoll(nptr.c_str(), &End, Base);
  if (errno)
    return nullptr;

  // if we assume all possible target locales are ASCII supersets,
  // then if strtoll successfully parses a number on the host,
  // it will also successfully parse the same way on the target
  if (*End != '\0')
    return nullptr;

  if (!isIntN(CI->getType()->getPrimitiveSizeInBits(), Result))
    return nullptr;

  return ConstantInt::get(CI->getType(), Result);
}

static bool isLocallyOpenedFile(Value *File, CallInst *CI, IRBuilder<> &B,
                                const TargetLibraryInfo *TLI) {
  CallInst *FOpen = dyn_cast<CallInst>(File);
  if (!FOpen)
    return false;

  Function *InnerCallee = FOpen->getCalledFunction();
  if (!InnerCallee)
    return false;

  LibFunc Func;
  if (!TLI->getLibFunc(*InnerCallee, Func) || !TLI->has(Func) ||
      Func != LibFunc_fopen)
    return false;

  inferLibFuncAttributes(*CI->getCalledFunction(), *TLI);
  if (PointerMayBeCaptured(File, true, true))
    return false;

  return true;
}

static bool isOnlyUsedInComparisonWithZero(Value *V) {
  for (User *U : V->users()) {
    if (ICmpInst *IC = dyn_cast<ICmpInst>(U))
      if (Constant *C = dyn_cast<Constant>(IC->getOperand(1)))
        if (C->isNullValue())
          continue;
    // Unknown instruction.
    return false;
  }
  return true;
}

static bool canTransformToMemCmp(CallInst *CI, Value *Str, uint64_t Len,
                                 const DataLayout &DL) {
  if (!isOnlyUsedInComparisonWithZero(CI))
    return false;

  if (!isDereferenceableAndAlignedPointer(Str, 1, APInt(64, Len), DL))
    return false;
    
  return true;
}

>>>>>>> 681bdae9
//===----------------------------------------------------------------------===//
// String and Memory Library Call Optimizations
//===----------------------------------------------------------------------===//

Value *LibCallSimplifier::optimizeStrCat(CallInst *CI, IRBuilder<> &B) {
  // Extract some information from the instruction
  Value *Dst = CI->getArgOperand(0);
  Value *Src = CI->getArgOperand(1);

  // See if we can get the length of the input string.
  uint64_t Len = GetStringLength(Src);
  if (Len == 0)
    return nullptr;
  --Len; // Unbias length.

  // Handle the simple, do-nothing case: strcat(x, "") -> x
  if (Len == 0)
    return Dst;

  return emitStrLenMemCpy(Src, Dst, Len, B);
}

Value *LibCallSimplifier::emitStrLenMemCpy(Value *Src, Value *Dst, uint64_t Len,
                                           IRBuilder<> &B) {
  // We need to find the end of the destination string.  That's where the
  // memory is to be moved to. We just generate a call to strlen.
  Value *DstLen = emitStrLen(Dst, B, DL, TLI);
  if (!DstLen)
    return nullptr;

  // Now that we have the destination's length, we must index into the
  // destination's pointer to get the actual memcpy destination (end of
  // the string .. we're concatenating).
  Value *CpyDst = B.CreateGEP(B.getInt8Ty(), Dst, DstLen, "endptr");

  // We have enough information to now generate the memcpy call to do the
  // concatenation for us.  Make a memcpy to copy the nul byte with align = 1.
  B.CreateMemCpy(CpyDst, 1, Src, 1,
                 ConstantInt::get(DL.getIntPtrType(Src->getContext()), Len + 1));
  return Dst;
}

Value *LibCallSimplifier::optimizeStrNCat(CallInst *CI, IRBuilder<> &B) {
  // Extract some information from the instruction.
  Value *Dst = CI->getArgOperand(0);
  Value *Src = CI->getArgOperand(1);
  uint64_t Len;

  // We don't do anything if length is not constant.
  if (ConstantInt *LengthArg = dyn_cast<ConstantInt>(CI->getArgOperand(2)))
    Len = LengthArg->getZExtValue();
  else
    return nullptr;

  // See if we can get the length of the input string.
  uint64_t SrcLen = GetStringLength(Src);
  if (SrcLen == 0)
    return nullptr;
  --SrcLen; // Unbias length.

  // Handle the simple, do-nothing cases:
  // strncat(x, "", c) -> x
  // strncat(x,  c, 0) -> x
  if (SrcLen == 0 || Len == 0)
    return Dst;

  // We don't optimize this case.
  if (Len < SrcLen)
    return nullptr;

  // strncat(x, s, c) -> strcat(x, s)
  // s is constant so the strcat can be optimized further.
  return emitStrLenMemCpy(Src, Dst, SrcLen, B);
}

Value *LibCallSimplifier::optimizeStrChr(CallInst *CI, IRBuilder<> &B) {
  Function *Callee = CI->getCalledFunction();
  FunctionType *FT = Callee->getFunctionType();
  Value *SrcStr = CI->getArgOperand(0);

  // If the second operand is non-constant, see if we can compute the length
  // of the input string and turn this into memchr.
  ConstantInt *CharC = dyn_cast<ConstantInt>(CI->getArgOperand(1));
  if (!CharC) {
    uint64_t Len = GetStringLength(SrcStr);
    if (Len == 0 || !FT->getParamType(1)->isIntegerTy(32)) // memchr needs i32.
      return nullptr;

    return emitMemChr(SrcStr, CI->getArgOperand(1), // include nul.
                      ConstantInt::get(DL.getIntPtrType(CI->getContext()), Len),
                      B, DL, TLI);
  }

  // Otherwise, the character is a constant, see if the first argument is
  // a string literal.  If so, we can constant fold.
  StringRef Str;
  if (!getConstantStringInfo(SrcStr, Str)) {
    if (CharC->isZero()) // strchr(p, 0) -> p + strlen(p)
      return B.CreateGEP(B.getInt8Ty(), SrcStr, emitStrLen(SrcStr, B, DL, TLI),
                         "strchr");
    return nullptr;
  }

  // Compute the offset, make sure to handle the case when we're searching for
  // zero (a weird way to spell strlen).
  size_t I = (0xFF & CharC->getSExtValue()) == 0
                 ? Str.size()
                 : Str.find(CharC->getSExtValue());
  if (I == StringRef::npos) // Didn't find the char.  strchr returns null.
    return Constant::getNullValue(CI->getType());

  // strchr(s+n,c)  -> gep(s+n+i,c)
  return B.CreateGEP(B.getInt8Ty(), SrcStr, B.getInt64(I), "strchr");
}

Value *LibCallSimplifier::optimizeStrRChr(CallInst *CI, IRBuilder<> &B) {
  Value *SrcStr = CI->getArgOperand(0);
  ConstantInt *CharC = dyn_cast<ConstantInt>(CI->getArgOperand(1));

  // Cannot fold anything if we're not looking for a constant.
  if (!CharC)
    return nullptr;

  StringRef Str;
  if (!getConstantStringInfo(SrcStr, Str)) {
    // strrchr(s, 0) -> strchr(s, 0)
    if (CharC->isZero())
      return emitStrChr(SrcStr, '\0', B, TLI);
    return nullptr;
  }

  // Compute the offset.
  size_t I = (0xFF & CharC->getSExtValue()) == 0
                 ? Str.size()
                 : Str.rfind(CharC->getSExtValue());
  if (I == StringRef::npos) // Didn't find the char. Return null.
    return Constant::getNullValue(CI->getType());

  // strrchr(s+n,c) -> gep(s+n+i,c)
  return B.CreateGEP(B.getInt8Ty(), SrcStr, B.getInt64(I), "strrchr");
}

Value *LibCallSimplifier::optimizeStrCmp(CallInst *CI, IRBuilder<> &B) {
  Value *Str1P = CI->getArgOperand(0), *Str2P = CI->getArgOperand(1);
  if (Str1P == Str2P) // strcmp(x,x)  -> 0
    return ConstantInt::get(CI->getType(), 0);

  StringRef Str1, Str2;
  bool HasStr1 = getConstantStringInfo(Str1P, Str1);
  bool HasStr2 = getConstantStringInfo(Str2P, Str2);

  // strcmp(x, y)  -> cnst  (if both x and y are constant strings)
  if (HasStr1 && HasStr2)
    return ConstantInt::get(CI->getType(), Str1.compare(Str2));

  if (HasStr1 && Str1.empty()) // strcmp("", x) -> -*x
    return B.CreateNeg(
        B.CreateZExt(B.CreateLoad(Str2P, "strcmpload"), CI->getType()));

  if (HasStr2 && Str2.empty()) // strcmp(x,"") -> *x
    return B.CreateZExt(B.CreateLoad(Str1P, "strcmpload"), CI->getType());

  // strcmp(P, "x") -> memcmp(P, "x", 2)
  uint64_t Len1 = GetStringLength(Str1P);
  uint64_t Len2 = GetStringLength(Str2P);
  if (Len1 && Len2) {
    return emitMemCmp(Str1P, Str2P,
                      ConstantInt::get(DL.getIntPtrType(CI->getContext()),
                                       std::min(Len1, Len2)),
                      B, DL, TLI);
  }

  // strcmp to memcmp
  if (!HasStr1 && HasStr2) {
    if (canTransformToMemCmp(CI, Str1P, Len2, DL))
      return emitMemCmp(
          Str1P, Str2P,
          ConstantInt::get(DL.getIntPtrType(CI->getContext()), Len2), B, DL,
          TLI);
  } else if (HasStr1 && !HasStr2) {
    if (canTransformToMemCmp(CI, Str2P, Len1, DL))
      return emitMemCmp(
          Str1P, Str2P,
          ConstantInt::get(DL.getIntPtrType(CI->getContext()), Len1), B, DL,
          TLI);
  }

  return nullptr;
}

Value *LibCallSimplifier::optimizeStrNCmp(CallInst *CI, IRBuilder<> &B) {
  Value *Str1P = CI->getArgOperand(0), *Str2P = CI->getArgOperand(1);
  if (Str1P == Str2P) // strncmp(x,x,n)  -> 0
    return ConstantInt::get(CI->getType(), 0);

  // Get the length argument if it is constant.
  uint64_t Length;
  if (ConstantInt *LengthArg = dyn_cast<ConstantInt>(CI->getArgOperand(2)))
    Length = LengthArg->getZExtValue();
  else
    return nullptr;

  if (Length == 0) // strncmp(x,y,0)   -> 0
    return ConstantInt::get(CI->getType(), 0);

  if (Length == 1) // strncmp(x,y,1) -> memcmp(x,y,1)
    return emitMemCmp(Str1P, Str2P, CI->getArgOperand(2), B, DL, TLI);

  StringRef Str1, Str2;
  bool HasStr1 = getConstantStringInfo(Str1P, Str1);
  bool HasStr2 = getConstantStringInfo(Str2P, Str2);

  // strncmp(x, y)  -> cnst  (if both x and y are constant strings)
  if (HasStr1 && HasStr2) {
    StringRef SubStr1 = Str1.substr(0, Length);
    StringRef SubStr2 = Str2.substr(0, Length);
    return ConstantInt::get(CI->getType(), SubStr1.compare(SubStr2));
  }

  if (HasStr1 && Str1.empty()) // strncmp("", x, n) -> -*x
    return B.CreateNeg(
        B.CreateZExt(B.CreateLoad(Str2P, "strcmpload"), CI->getType()));

  if (HasStr2 && Str2.empty()) // strncmp(x, "", n) -> *x
    return B.CreateZExt(B.CreateLoad(Str1P, "strcmpload"), CI->getType());

  uint64_t Len1 = GetStringLength(Str1P);
  uint64_t Len2 = GetStringLength(Str2P);

  // strncmp to memcmp
  if (!HasStr1 && HasStr2) {
    Len2 = std::min(Len2, Length);
    if (canTransformToMemCmp(CI, Str1P, Len2, DL))
      return emitMemCmp(
          Str1P, Str2P,
          ConstantInt::get(DL.getIntPtrType(CI->getContext()), Len2), B, DL,
          TLI);
  } else if (HasStr1 && !HasStr2) {
    Len1 = std::min(Len1, Length);
    if (canTransformToMemCmp(CI, Str2P, Len1, DL))
      return emitMemCmp(
          Str1P, Str2P,
          ConstantInt::get(DL.getIntPtrType(CI->getContext()), Len1), B, DL,
          TLI);
  }

  return nullptr;
}

Value *LibCallSimplifier::optimizeStrCpy(CallInst *CI, IRBuilder<> &B) {
  Value *Dst = CI->getArgOperand(0), *Src = CI->getArgOperand(1);
  if (Dst == Src) // strcpy(x,x)  -> x
    return Src;

  // See if we can get the length of the input string.
  uint64_t Len = GetStringLength(Src);
  if (Len == 0)
    return nullptr;

  // We have enough information to now generate the memcpy call to do the
  // copy for us.  Make a memcpy to copy the nul byte with align = 1.
  B.CreateMemCpy(Dst, 1, Src, 1,
                 ConstantInt::get(DL.getIntPtrType(CI->getContext()), Len));
  return Dst;
}

Value *LibCallSimplifier::optimizeStpCpy(CallInst *CI, IRBuilder<> &B) {
  Function *Callee = CI->getCalledFunction();
  Value *Dst = CI->getArgOperand(0), *Src = CI->getArgOperand(1);
  if (Dst == Src) { // stpcpy(x,x)  -> x+strlen(x)
    Value *StrLen = emitStrLen(Src, B, DL, TLI);
    return StrLen ? B.CreateInBoundsGEP(B.getInt8Ty(), Dst, StrLen) : nullptr;
  }

  // See if we can get the length of the input string.
  uint64_t Len = GetStringLength(Src);
  if (Len == 0)
    return nullptr;

  Type *PT = Callee->getFunctionType()->getParamType(0);
  Value *LenV = ConstantInt::get(DL.getIntPtrType(PT), Len);
  Value *DstEnd = B.CreateGEP(B.getInt8Ty(), Dst,
                              ConstantInt::get(DL.getIntPtrType(PT), Len - 1));

  // We have enough information to now generate the memcpy call to do the
  // copy for us.  Make a memcpy to copy the nul byte with align = 1.
  B.CreateMemCpy(Dst, 1, Src, 1, LenV);
  return DstEnd;
}

Value *LibCallSimplifier::optimizeStrNCpy(CallInst *CI, IRBuilder<> &B) {
  Function *Callee = CI->getCalledFunction();
  Value *Dst = CI->getArgOperand(0);
  Value *Src = CI->getArgOperand(1);
  Value *LenOp = CI->getArgOperand(2);

  // See if we can get the length of the input string.
  uint64_t SrcLen = GetStringLength(Src);
  if (SrcLen == 0)
    return nullptr;
  --SrcLen;

  if (SrcLen == 0) {
    // strncpy(x, "", y) -> memset(align 1 x, '\0', y)
    B.CreateMemSet(Dst, B.getInt8('\0'), LenOp, 1);
    return Dst;
  }

  uint64_t Len;
  if (ConstantInt *LengthArg = dyn_cast<ConstantInt>(LenOp))
    Len = LengthArg->getZExtValue();
  else
    return nullptr;

  if (Len == 0)
    return Dst; // strncpy(x, y, 0) -> x

  // Let strncpy handle the zero padding
  if (Len > SrcLen + 1)
    return nullptr;

  Type *PT = Callee->getFunctionType()->getParamType(0);
  // strncpy(x, s, c) -> memcpy(align 1 x, align 1 s, c) [s and c are constant]
  B.CreateMemCpy(Dst, 1, Src, 1, ConstantInt::get(DL.getIntPtrType(PT), Len));

  return Dst;
}

Value *LibCallSimplifier::optimizeStringLength(CallInst *CI, IRBuilder<> &B,
                                               unsigned CharSize) {
  Value *Src = CI->getArgOperand(0);

  // Constant folding: strlen("xyz") -> 3
  if (uint64_t Len = GetStringLength(Src, CharSize))
    return ConstantInt::get(CI->getType(), Len - 1);

  // If s is a constant pointer pointing to a string literal, we can fold
  // strlen(s + x) to strlen(s) - x, when x is known to be in the range
  // [0, strlen(s)] or the string has a single null terminator '\0' at the end.
  // We only try to simplify strlen when the pointer s points to an array
  // of i8. Otherwise, we would need to scale the offset x before doing the
  // subtraction. This will make the optimization more complex, and it's not
  // very useful because calling strlen for a pointer of other types is
  // very uncommon.
  if (GEPOperator *GEP = dyn_cast<GEPOperator>(Src)) {
    if (!isGEPBasedOnPointerToString(GEP, CharSize))
      return nullptr;

    ConstantDataArraySlice Slice;
    if (getConstantDataArrayInfo(GEP->getOperand(0), Slice, CharSize)) {
      uint64_t NullTermIdx;
      if (Slice.Array == nullptr) {
        NullTermIdx = 0;
      } else {
        NullTermIdx = ~((uint64_t)0);
        for (uint64_t I = 0, E = Slice.Length; I < E; ++I) {
          if (Slice.Array->getElementAsInteger(I + Slice.Offset) == 0) {
            NullTermIdx = I;
            break;
          }
        }
        // If the string does not have '\0', leave it to strlen to compute
        // its length.
        if (NullTermIdx == ~((uint64_t)0))
          return nullptr;
      }

      Value *Offset = GEP->getOperand(2);
      KnownBits Known = computeKnownBits(Offset, DL, 0, nullptr, CI, nullptr);
      Known.Zero.flipAllBits();
      uint64_t ArrSize =
             cast<ArrayType>(GEP->getSourceElementType())->getNumElements();

      // KnownZero's bits are flipped, so zeros in KnownZero now represent
      // bits known to be zeros in Offset, and ones in KnowZero represent
      // bits unknown in Offset. Therefore, Offset is known to be in range
      // [0, NullTermIdx] when the flipped KnownZero is non-negative and
      // unsigned-less-than NullTermIdx.
      //
      // If Offset is not provably in the range [0, NullTermIdx], we can still
      // optimize if we can prove that the program has undefined behavior when
      // Offset is outside that range. That is the case when GEP->getOperand(0)
      // is a pointer to an object whose memory extent is NullTermIdx+1.
      if ((Known.Zero.isNonNegative() && Known.Zero.ule(NullTermIdx)) ||
          (GEP->isInBounds() && isa<GlobalVariable>(GEP->getOperand(0)) &&
           NullTermIdx == ArrSize - 1)) {
        Offset = B.CreateSExtOrTrunc(Offset, CI->getType());
        return B.CreateSub(ConstantInt::get(CI->getType(), NullTermIdx),
                           Offset);
      }
    }

    return nullptr;
  }

  // strlen(x?"foo":"bars") --> x ? 3 : 4
  if (SelectInst *SI = dyn_cast<SelectInst>(Src)) {
    uint64_t LenTrue = GetStringLength(SI->getTrueValue(), CharSize);
    uint64_t LenFalse = GetStringLength(SI->getFalseValue(), CharSize);
    if (LenTrue && LenFalse) {
      ORE.emit([&]() {
        return OptimizationRemark("instcombine", "simplify-libcalls", CI)
               << "folded strlen(select) to select of constants";
      });
      return B.CreateSelect(SI->getCondition(),
                            ConstantInt::get(CI->getType(), LenTrue - 1),
                            ConstantInt::get(CI->getType(), LenFalse - 1));
    }
  }

  // strlen(x) != 0 --> *x != 0
  // strlen(x) == 0 --> *x == 0
  if (isOnlyUsedInZeroEqualityComparison(CI))
    return B.CreateZExt(B.CreateLoad(Src, "strlenfirst"), CI->getType());

  return nullptr;
}

Value *LibCallSimplifier::optimizeStrLen(CallInst *CI, IRBuilder<> &B) {
  return optimizeStringLength(CI, B, 8);
}

Value *LibCallSimplifier::optimizeWcslen(CallInst *CI, IRBuilder<> &B) {
  Module &M = *CI->getModule();
  unsigned WCharSize = TLI->getWCharSize(M) * 8;
  // We cannot perform this optimization without wchar_size metadata.
  if (WCharSize == 0)
    return nullptr;

  return optimizeStringLength(CI, B, WCharSize);
}

Value *LibCallSimplifier::optimizeStrPBrk(CallInst *CI, IRBuilder<> &B) {
  StringRef S1, S2;
  bool HasS1 = getConstantStringInfo(CI->getArgOperand(0), S1);
  bool HasS2 = getConstantStringInfo(CI->getArgOperand(1), S2);

  // strpbrk(s, "") -> nullptr
  // strpbrk("", s) -> nullptr
  if ((HasS1 && S1.empty()) || (HasS2 && S2.empty()))
    return Constant::getNullValue(CI->getType());

  // Constant folding.
  if (HasS1 && HasS2) {
    size_t I = S1.find_first_of(S2);
    if (I == StringRef::npos) // No match.
      return Constant::getNullValue(CI->getType());

    return B.CreateGEP(B.getInt8Ty(), CI->getArgOperand(0), B.getInt64(I),
                       "strpbrk");
  }

  // strpbrk(s, "a") -> strchr(s, 'a')
  if (HasS2 && S2.size() == 1)
    return emitStrChr(CI->getArgOperand(0), S2[0], B, TLI);

  return nullptr;
}

Value *LibCallSimplifier::optimizeStrTo(CallInst *CI, IRBuilder<> &B) {
  Value *EndPtr = CI->getArgOperand(1);
  if (isa<ConstantPointerNull>(EndPtr)) {
    // With a null EndPtr, this function won't capture the main argument.
    // It would be readonly too, except that it still may write to errno.
    CI->addParamAttr(0, Attribute::NoCapture);
  }

  return nullptr;
}

Value *LibCallSimplifier::optimizeStrSpn(CallInst *CI, IRBuilder<> &B) {
  StringRef S1, S2;
  bool HasS1 = getConstantStringInfo(CI->getArgOperand(0), S1);
  bool HasS2 = getConstantStringInfo(CI->getArgOperand(1), S2);

  // strspn(s, "") -> 0
  // strspn("", s) -> 0
  if ((HasS1 && S1.empty()) || (HasS2 && S2.empty()))
    return Constant::getNullValue(CI->getType());

  // Constant folding.
  if (HasS1 && HasS2) {
    size_t Pos = S1.find_first_not_of(S2);
    if (Pos == StringRef::npos)
      Pos = S1.size();
    return ConstantInt::get(CI->getType(), Pos);
  }

  return nullptr;
}

Value *LibCallSimplifier::optimizeStrCSpn(CallInst *CI, IRBuilder<> &B) {
  StringRef S1, S2;
  bool HasS1 = getConstantStringInfo(CI->getArgOperand(0), S1);
  bool HasS2 = getConstantStringInfo(CI->getArgOperand(1), S2);

  // strcspn("", s) -> 0
  if (HasS1 && S1.empty())
    return Constant::getNullValue(CI->getType());

  // Constant folding.
  if (HasS1 && HasS2) {
    size_t Pos = S1.find_first_of(S2);
    if (Pos == StringRef::npos)
      Pos = S1.size();
    return ConstantInt::get(CI->getType(), Pos);
  }

  // strcspn(s, "") -> strlen(s)
  if (HasS2 && S2.empty())
    return emitStrLen(CI->getArgOperand(0), B, DL, TLI);

  return nullptr;
}

Value *LibCallSimplifier::optimizeStrStr(CallInst *CI, IRBuilder<> &B) {
  // fold strstr(x, x) -> x.
  if (CI->getArgOperand(0) == CI->getArgOperand(1))
    return B.CreateBitCast(CI->getArgOperand(0), CI->getType());

  // fold strstr(a, b) == a -> strncmp(a, b, strlen(b)) == 0
  if (isOnlyUsedInEqualityComparison(CI, CI->getArgOperand(0))) {
    Value *StrLen = emitStrLen(CI->getArgOperand(1), B, DL, TLI);
    if (!StrLen)
      return nullptr;
    Value *StrNCmp = emitStrNCmp(CI->getArgOperand(0), CI->getArgOperand(1),
                                 StrLen, B, DL, TLI);
    if (!StrNCmp)
      return nullptr;
    for (auto UI = CI->user_begin(), UE = CI->user_end(); UI != UE;) {
      ICmpInst *Old = cast<ICmpInst>(*UI++);
      Value *Cmp =
          B.CreateICmp(Old->getPredicate(), StrNCmp,
                       ConstantInt::getNullValue(StrNCmp->getType()), "cmp");
      replaceAllUsesWith(Old, Cmp);
    }
    return CI;
  }

  // See if either input string is a constant string.
  StringRef SearchStr, ToFindStr;
  bool HasStr1 = getConstantStringInfo(CI->getArgOperand(0), SearchStr);
  bool HasStr2 = getConstantStringInfo(CI->getArgOperand(1), ToFindStr);

  // fold strstr(x, "") -> x.
  if (HasStr2 && ToFindStr.empty())
    return B.CreateBitCast(CI->getArgOperand(0), CI->getType());

  // If both strings are known, constant fold it.
  if (HasStr1 && HasStr2) {
    size_t Offset = SearchStr.find(ToFindStr);

    if (Offset == StringRef::npos) // strstr("foo", "bar") -> null
      return Constant::getNullValue(CI->getType());

    // strstr("abcd", "bc") -> gep((char*)"abcd", 1)
    Value *Result = castToCStr(CI->getArgOperand(0), B);
    Result = B.CreateConstInBoundsGEP1_64(Result, Offset, "strstr");
    return B.CreateBitCast(Result, CI->getType());
  }

  // fold strstr(x, "y") -> strchr(x, 'y').
  if (HasStr2 && ToFindStr.size() == 1) {
    Value *StrChr = emitStrChr(CI->getArgOperand(0), ToFindStr[0], B, TLI);
    return StrChr ? B.CreateBitCast(StrChr, CI->getType()) : nullptr;
  }
  return nullptr;
}

Value *LibCallSimplifier::optimizeMemChr(CallInst *CI, IRBuilder<> &B) {
  Value *SrcStr = CI->getArgOperand(0);
  ConstantInt *CharC = dyn_cast<ConstantInt>(CI->getArgOperand(1));
  ConstantInt *LenC = dyn_cast<ConstantInt>(CI->getArgOperand(2));

  // memchr(x, y, 0) -> null
  if (LenC && LenC->isZero())
    return Constant::getNullValue(CI->getType());

  // From now on we need at least constant length and string.
  StringRef Str;
  if (!LenC || !getConstantStringInfo(SrcStr, Str, 0, /*TrimAtNul=*/false))
    return nullptr;

  // Truncate the string to LenC. If Str is smaller than LenC we will still only
  // scan the string, as reading past the end of it is undefined and we can just
  // return null if we don't find the char.
  Str = Str.substr(0, LenC->getZExtValue());

  // If the char is variable but the input str and length are not we can turn
  // this memchr call into a simple bit field test. Of course this only works
  // when the return value is only checked against null.
  //
  // It would be really nice to reuse switch lowering here but we can't change
  // the CFG at this point.
  //
  // memchr("\r\n", C, 2) != nullptr -> (C & ((1 << '\r') | (1 << '\n'))) != 0
  //   after bounds check.
  if (!CharC && !Str.empty() && isOnlyUsedInZeroEqualityComparison(CI)) {
    unsigned char Max =
        *std::max_element(reinterpret_cast<const unsigned char *>(Str.begin()),
                          reinterpret_cast<const unsigned char *>(Str.end()));

    // Make sure the bit field we're about to create fits in a register on the
    // target.
    // FIXME: On a 64 bit architecture this prevents us from using the
    // interesting range of alpha ascii chars. We could do better by emitting
    // two bitfields or shifting the range by 64 if no lower chars are used.
    if (!DL.fitsInLegalInteger(Max + 1))
      return nullptr;

    // For the bit field use a power-of-2 type with at least 8 bits to avoid
    // creating unnecessary illegal types.
    unsigned char Width = NextPowerOf2(std::max((unsigned char)7, Max));

    // Now build the bit field.
    APInt Bitfield(Width, 0);
    for (char C : Str)
      Bitfield.setBit((unsigned char)C);
    Value *BitfieldC = B.getInt(Bitfield);

    // First check that the bit field access is within bounds.
    Value *C = B.CreateZExtOrTrunc(CI->getArgOperand(1), BitfieldC->getType());
    Value *Bounds = B.CreateICmp(ICmpInst::ICMP_ULT, C, B.getIntN(Width, Width),
                                 "memchr.bounds");

    // Create code that checks if the given bit is set in the field.
    Value *Shl = B.CreateShl(B.getIntN(Width, 1ULL), C);
    Value *Bits = B.CreateIsNotNull(B.CreateAnd(Shl, BitfieldC), "memchr.bits");

    // Finally merge both checks and cast to pointer type. The inttoptr
    // implicitly zexts the i1 to intptr type.
    return B.CreateIntToPtr(B.CreateAnd(Bounds, Bits, "memchr"), CI->getType());
  }

  // Check if all arguments are constants.  If so, we can constant fold.
  if (!CharC)
    return nullptr;

  // Compute the offset.
  size_t I = Str.find(CharC->getSExtValue() & 0xFF);
  if (I == StringRef::npos) // Didn't find the char.  memchr returns null.
    return Constant::getNullValue(CI->getType());

  // memchr(s+n,c,l) -> gep(s+n+i,c)
  return B.CreateGEP(B.getInt8Ty(), SrcStr, B.getInt64(I), "memchr");
}

Value *LibCallSimplifier::optimizeMemCmp(CallInst *CI, IRBuilder<> &B) {
  Value *LHS = CI->getArgOperand(0), *RHS = CI->getArgOperand(1);

  if (LHS == RHS) // memcmp(s,s,x) -> 0
    return Constant::getNullValue(CI->getType());

  // Make sure we have a constant length.
  ConstantInt *LenC = dyn_cast<ConstantInt>(CI->getArgOperand(2));
  if (!LenC)
    return nullptr;

  uint64_t Len = LenC->getZExtValue();
  if (Len == 0) // memcmp(s1,s2,0) -> 0
    return Constant::getNullValue(CI->getType());

  // memcmp(S1,S2,1) -> *(unsigned char*)LHS - *(unsigned char*)RHS
  if (Len == 1) {
    Value *LHSV = B.CreateZExt(B.CreateLoad(castToCStr(LHS, B), "lhsc"),
                               CI->getType(), "lhsv");
    Value *RHSV = B.CreateZExt(B.CreateLoad(castToCStr(RHS, B), "rhsc"),
                               CI->getType(), "rhsv");
    return B.CreateSub(LHSV, RHSV, "chardiff");
  }

  // memcmp(S1,S2,N/8)==0 -> (*(intN_t*)S1 != *(intN_t*)S2)==0
  // TODO: The case where both inputs are constants does not need to be limited
  // to legal integers or equality comparison. See block below this.
  if (DL.isLegalInteger(Len * 8) && isOnlyUsedInZeroEqualityComparison(CI)) {
    IntegerType *IntType = IntegerType::get(CI->getContext(), Len * 8);
    unsigned PrefAlignment = DL.getPrefTypeAlignment(IntType);

    // First, see if we can fold either argument to a constant.
    Value *LHSV = nullptr;
    if (auto *LHSC = dyn_cast<Constant>(LHS)) {
      LHSC = ConstantExpr::getBitCast(LHSC, IntType->getPointerTo());
      LHSV = ConstantFoldLoadFromConstPtr(LHSC, IntType, DL);
    }
    Value *RHSV = nullptr;
    if (auto *RHSC = dyn_cast<Constant>(RHS)) {
      RHSC = ConstantExpr::getBitCast(RHSC, IntType->getPointerTo());
      RHSV = ConstantFoldLoadFromConstPtr(RHSC, IntType, DL);
    }

    // Don't generate unaligned loads. If either source is constant data,
    // alignment doesn't matter for that source because there is no load.
    if ((LHSV || getKnownAlignment(LHS, DL, CI) >= PrefAlignment) &&
        (RHSV || getKnownAlignment(RHS, DL, CI) >= PrefAlignment)) {
      if (!LHSV) {
        Type *LHSPtrTy =
            IntType->getPointerTo(LHS->getType()->getPointerAddressSpace());
        LHSV = B.CreateLoad(B.CreateBitCast(LHS, LHSPtrTy), "lhsv");
      }
      if (!RHSV) {
        Type *RHSPtrTy =
            IntType->getPointerTo(RHS->getType()->getPointerAddressSpace());
        RHSV = B.CreateLoad(B.CreateBitCast(RHS, RHSPtrTy), "rhsv");
      }
      return B.CreateZExt(B.CreateICmpNE(LHSV, RHSV), CI->getType(), "memcmp");
    }
  }

  // Constant folding: memcmp(x, y, Len) -> constant (all arguments are const).
  // TODO: This is limited to i8 arrays.
  StringRef LHSStr, RHSStr;
  if (getConstantStringInfo(LHS, LHSStr) &&
      getConstantStringInfo(RHS, RHSStr)) {
    // Make sure we're not reading out-of-bounds memory.
    if (Len > LHSStr.size() || Len > RHSStr.size())
      return nullptr;
    // Fold the memcmp and normalize the result.  This way we get consistent
    // results across multiple platforms.
    uint64_t Ret = 0;
    int Cmp = memcmp(LHSStr.data(), RHSStr.data(), Len);
    if (Cmp < 0)
      Ret = -1;
    else if (Cmp > 0)
      Ret = 1;
    return ConstantInt::get(CI->getType(), Ret);
  }

  return nullptr;
}

Value *LibCallSimplifier::optimizeMemCpy(CallInst *CI, IRBuilder<> &B) {
  // memcpy(x, y, n) -> llvm.memcpy(align 1 x, align 1 y, n)
  B.CreateMemCpy(CI->getArgOperand(0), 1, CI->getArgOperand(1), 1,
                 CI->getArgOperand(2));
  return CI->getArgOperand(0);
}

Value *LibCallSimplifier::optimizeMemMove(CallInst *CI, IRBuilder<> &B) {
  // memmove(x, y, n) -> llvm.memmove(align 1 x, align 1 y, n)
  B.CreateMemMove(CI->getArgOperand(0), 1, CI->getArgOperand(1), 1,
                  CI->getArgOperand(2));
  return CI->getArgOperand(0);
}

/// Fold memset[_chk](malloc(n), 0, n) --> calloc(1, n).
static Value *foldMallocMemset(CallInst *Memset, IRBuilder<> &B,
                               const TargetLibraryInfo &TLI) {
  // This has to be a memset of zeros (bzero).
  auto *FillValue = dyn_cast<ConstantInt>(Memset->getArgOperand(1));
  if (!FillValue || FillValue->getZExtValue() != 0)
    return nullptr;

  // TODO: We should handle the case where the malloc has more than one use.
  // This is necessary to optimize common patterns such as when the result of
  // the malloc is checked against null or when a memset intrinsic is used in
  // place of a memset library call.
  auto *Malloc = dyn_cast<CallInst>(Memset->getArgOperand(0));
  if (!Malloc || !Malloc->hasOneUse())
    return nullptr;

  // Is the inner call really malloc()?
  Function *InnerCallee = Malloc->getCalledFunction();
  if (!InnerCallee)
    return nullptr;

  LibFunc Func;
  if (!TLI.getLibFunc(*InnerCallee, Func) || !TLI.has(Func) ||
      Func != LibFunc_malloc)
    return nullptr;

  // The memset must cover the same number of bytes that are malloc'd.
  if (Memset->getArgOperand(2) != Malloc->getArgOperand(0))
    return nullptr;

  // Replace the malloc with a calloc. We need the data layout to know what the
  // actual size of a 'size_t' parameter is.
  B.SetInsertPoint(Malloc->getParent(), ++Malloc->getIterator());
  const DataLayout &DL = Malloc->getModule()->getDataLayout();
  IntegerType *SizeType = DL.getIntPtrType(B.GetInsertBlock()->getContext());
  Value *Calloc = emitCalloc(ConstantInt::get(SizeType, 1),
                             Malloc->getArgOperand(0), Malloc->getAttributes(),
                             B, TLI);
  if (!Calloc)
    return nullptr;

  Malloc->replaceAllUsesWith(Calloc);
  Malloc->eraseFromParent();

  return Calloc;
}

Value *LibCallSimplifier::optimizeMemSet(CallInst *CI, IRBuilder<> &B) {
  if (auto *Calloc = foldMallocMemset(CI, B, *TLI))
    return Calloc;

  // memset(p, v, n) -> llvm.memset(align 1 p, v, n)
  Value *Val = B.CreateIntCast(CI->getArgOperand(1), B.getInt8Ty(), false);
  B.CreateMemSet(CI->getArgOperand(0), Val, CI->getArgOperand(2), 1);
  return CI->getArgOperand(0);
}

Value *LibCallSimplifier::optimizeRealloc(CallInst *CI, IRBuilder<> &B) {
  if (isa<ConstantPointerNull>(CI->getArgOperand(0)))
    return emitMalloc(CI->getArgOperand(1), B, DL, TLI);

  return nullptr;
}

//===----------------------------------------------------------------------===//
// Math Library Optimizations
//===----------------------------------------------------------------------===//

// Replace a libcall \p CI with a call to intrinsic \p IID
static Value *replaceUnaryCall(CallInst *CI, IRBuilder<> &B, Intrinsic::ID IID) {
  // Propagate fast-math flags from the existing call to the new call.
  IRBuilder<>::FastMathFlagGuard Guard(B);
  B.setFastMathFlags(CI->getFastMathFlags());

  Module *M = CI->getModule();
  Value *V = CI->getArgOperand(0);
  Function *F = Intrinsic::getDeclaration(M, IID, CI->getType());
  CallInst *NewCall = B.CreateCall(F, V);
  NewCall->takeName(CI);
  return NewCall;
}

/// Return a variant of Val with float type.
/// Currently this works in two cases: If Val is an FPExtension of a float
/// value to something bigger, simply return the operand.
/// If Val is a ConstantFP but can be converted to a float ConstantFP without
/// loss of precision do so.
static Value *valueHasFloatPrecision(Value *Val) {
  if (FPExtInst *Cast = dyn_cast<FPExtInst>(Val)) {
    Value *Op = Cast->getOperand(0);
    if (Op->getType()->isFloatTy())
      return Op;
  }
  if (ConstantFP *Const = dyn_cast<ConstantFP>(Val)) {
    APFloat F = Const->getValueAPF();
    bool losesInfo;
    (void)F.convert(APFloat::IEEEsingle(), APFloat::rmNearestTiesToEven,
                    &losesInfo);
    if (!losesInfo)
      return ConstantFP::get(Const->getContext(), F);
  }
  return nullptr;
}

/// Shrink double -> float functions.
static Value *optimizeDoubleFP(CallInst *CI, IRBuilder<> &B,
                               bool isBinary, bool isPrecise = false) {
  if (!CI->getType()->isDoubleTy())
    return nullptr;

  // If not all the uses of the function are converted to float, then bail out.
  // This matters if the precision of the result is more important than the
  // precision of the arguments.
  if (isPrecise)
    for (User *U : CI->users()) {
      FPTruncInst *Cast = dyn_cast<FPTruncInst>(U);
      if (!Cast || !Cast->getType()->isFloatTy())
        return nullptr;
    }

  // If this is something like 'g((double) float)', convert to 'gf(float)'.
  Value *V[2];
  V[0] = valueHasFloatPrecision(CI->getArgOperand(0));
  V[1] = isBinary ? valueHasFloatPrecision(CI->getArgOperand(1)) : nullptr;
  if (!V[0] || (isBinary && !V[1]))
    return nullptr;

  // If call isn't an intrinsic, check that it isn't within a function with the
  // same name as the float version of this call, otherwise the result is an
  // infinite loop.  For example, from MinGW-w64:
  //
  // float expf(float val) { return (float) exp((double) val); }
  Function *CalleeFn = CI->getCalledFunction();
  StringRef CalleeNm = CalleeFn->getName();
  AttributeList CalleeAt = CalleeFn->getAttributes();
  if (CalleeFn && !CalleeFn->isIntrinsic()) {
    const Function *Fn = CI->getFunction();
    StringRef FnName = Fn->getName();
    if (FnName.back() == 'f' &&
        FnName.size() == (CalleeNm.size() + 1) &&
        FnName.startswith(CalleeNm))
      return nullptr;
  }

  // Propagate the math semantics from the current function to the new function.
  IRBuilder<>::FastMathFlagGuard Guard(B);
  B.setFastMathFlags(CI->getFastMathFlags());

  // g((double) float) -> (double) gf(float)
  Value *R;
  if (CalleeFn->isIntrinsic()) {
    Module *M = CI->getModule();
    Intrinsic::ID IID = CalleeFn->getIntrinsicID();
    Function *Fn = Intrinsic::getDeclaration(M, IID, B.getFloatTy());
    R = isBinary ? B.CreateCall(Fn, V) : B.CreateCall(Fn, V[0]);
  }
  else
    R = isBinary ? emitBinaryFloatFnCall(V[0], V[1], CalleeNm, B, CalleeAt)
                 : emitUnaryFloatFnCall(V[0], CalleeNm, B, CalleeAt);

  return B.CreateFPExt(R, B.getDoubleTy());
}

/// Shrink double -> float for unary functions.
static Value *optimizeUnaryDoubleFP(CallInst *CI, IRBuilder<> &B,
                                    bool isPrecise = false) {
  return optimizeDoubleFP(CI, B, false, isPrecise);
}

/// Shrink double -> float for binary functions.
static Value *optimizeBinaryDoubleFP(CallInst *CI, IRBuilder<> &B,
                                     bool isPrecise = false) {
  return optimizeDoubleFP(CI, B, true, isPrecise);
}

// cabs(z) -> sqrt((creal(z)*creal(z)) + (cimag(z)*cimag(z)))
Value *LibCallSimplifier::optimizeCAbs(CallInst *CI, IRBuilder<> &B) {
  if (!CI->isFast())
    return nullptr;

  // Propagate fast-math flags from the existing call to new instructions.
  IRBuilder<>::FastMathFlagGuard Guard(B);
  B.setFastMathFlags(CI->getFastMathFlags());

  Value *Real, *Imag;
  if (CI->getNumArgOperands() == 1) {
    Value *Op = CI->getArgOperand(0);
    assert(Op->getType()->isArrayTy() && "Unexpected signature for cabs!");
    Real = B.CreateExtractValue(Op, 0, "real");
    Imag = B.CreateExtractValue(Op, 1, "imag");
  } else {
    assert(CI->getNumArgOperands() == 2 && "Unexpected signature for cabs!");
    Real = CI->getArgOperand(0);
    Imag = CI->getArgOperand(1);
  }

  Value *RealReal = B.CreateFMul(Real, Real);
  Value *ImagImag = B.CreateFMul(Imag, Imag);

  Function *FSqrt = Intrinsic::getDeclaration(CI->getModule(), Intrinsic::sqrt,
                                              CI->getType());
  return B.CreateCall(FSqrt, B.CreateFAdd(RealReal, ImagImag), "cabs");
}

static Value *optimizeTrigReflections(CallInst *Call, LibFunc Func,
                                      IRBuilder<> &B) {
  if (!isa<FPMathOperator>(Call))
    return nullptr;
  
  IRBuilder<>::FastMathFlagGuard Guard(B);
  B.setFastMathFlags(Call->getFastMathFlags());
  
  // TODO: Can this be shared to also handle LLVM intrinsics?
  Value *X;
  switch (Func) {
  case LibFunc_sin:
  case LibFunc_sinf:
  case LibFunc_sinl:
  case LibFunc_tan:
  case LibFunc_tanf:
  case LibFunc_tanl:
    // sin(-X) --> -sin(X)
    // tan(-X) --> -tan(X)
    if (match(Call->getArgOperand(0), m_OneUse(m_FNeg(m_Value(X)))))
      return B.CreateFNeg(B.CreateCall(Call->getCalledFunction(), X));
    break;
  case LibFunc_cos:
  case LibFunc_cosf:
  case LibFunc_cosl:
    // cos(-X) --> cos(X)
    if (match(Call->getArgOperand(0), m_FNeg(m_Value(X))))
      return B.CreateCall(Call->getCalledFunction(), X, "cos");
    break;
  default:
    break;
  }
  return nullptr;
}

static Value *getPow(Value *InnerChain[33], unsigned Exp, IRBuilder<> &B) {
  // Multiplications calculated using Addition Chains.
  // Refer: http://wwwhomes.uni-bielefeld.de/achim/addition_chain.html

  assert(Exp != 0 && "Incorrect exponent 0 not handled");

  if (InnerChain[Exp])
    return InnerChain[Exp];

  static const unsigned AddChain[33][2] = {
      {0, 0}, // Unused.
      {0, 0}, // Unused (base case = pow1).
      {1, 1}, // Unused (pre-computed).
      {1, 2},  {2, 2},   {2, 3},  {3, 3},   {2, 5},  {4, 4},
      {1, 8},  {5, 5},   {1, 10}, {6, 6},   {4, 9},  {7, 7},
      {3, 12}, {8, 8},   {8, 9},  {2, 16},  {1, 18}, {10, 10},
      {6, 15}, {11, 11}, {3, 20}, {12, 12}, {8, 17}, {13, 13},
      {3, 24}, {14, 14}, {4, 25}, {15, 15}, {3, 28}, {16, 16},
  };

  InnerChain[Exp] = B.CreateFMul(getPow(InnerChain, AddChain[Exp][0], B),
                                 getPow(InnerChain, AddChain[Exp][1], B));
  return InnerChain[Exp];
}

/// Use exp{,2}(x * y) for pow(exp{,2}(x), y);
/// exp2(x) for pow(2.0, x); exp10(x) for pow(10.0, x).
Value *LibCallSimplifier::replacePowWithExp(CallInst *Pow, IRBuilder<> &B) {
  Value *Base = Pow->getArgOperand(0), *Expo = Pow->getArgOperand(1);
  AttributeList Attrs = Pow->getCalledFunction()->getAttributes();
  Module *Mod = Pow->getModule();
  Type *Ty = Pow->getType();

  // Evaluate special cases related to a nested function as the base.

  // pow(exp(x), y) -> exp(x * y)
  // pow(exp2(x), y) -> exp2(x * y)
  // Only with fully relaxed math semantics, since, besides rounding
  // differences, the transformation changes overflow and underflow behavior
  // quite dramatically.
  // For example:
  //   pow(exp(1000), 0.001) = pow(inf, 0.001) = inf
  // Whereas:
  //   exp(1000 * 0.001) = exp(1)
  // TODO: Loosen the requirement for fully relaxed math semantics.
  // TODO: Handle exp10() when more targets have it available.
  CallInst *BaseFn = dyn_cast<CallInst>(Base);
  if (BaseFn && BaseFn->isFast() && Pow->isFast()) {
    LibFunc LibFn;
    Function *CalleeFn = BaseFn->getCalledFunction();
    if (CalleeFn && TLI->getLibFunc(CalleeFn->getName(), LibFn) &&
        (LibFn == LibFunc_exp || LibFn == LibFunc_exp2) && TLI->has(LibFn)) {
      Value *FMul = B.CreateFMul(BaseFn->getArgOperand(0), Expo, "mul");
      return emitUnaryFloatFnCall(FMul, CalleeFn->getName(), B, Attrs);
    }
  }

  // Evaluate special cases related to a constant base.

  // pow(2.0, x) -> exp2(x)
  if (match(Base, m_SpecificFP(2.0))) {
    Value *Exp2 = Intrinsic::getDeclaration(Mod, Intrinsic::exp2, Ty);
    return B.CreateCall(Exp2, Expo, "exp2");
  }

  // pow(10.0, x) -> exp10(x)
  // TODO: There is no exp10() intrinsic yet, but some day there shall be one.
  if (match(Base, m_SpecificFP(10.0)) &&
      hasUnaryFloatFn(TLI, Ty, LibFunc_exp10, LibFunc_exp10f, LibFunc_exp10l))
    return emitUnaryFloatFnCall(Expo, TLI->getName(LibFunc_exp10), B, Attrs);

  return nullptr;
}

/// Use square root in place of pow(x, +/-0.5).
Value *LibCallSimplifier::replacePowWithSqrt(CallInst *Pow, IRBuilder<> &B) {
  Value *Sqrt, *Base = Pow->getArgOperand(0), *Expo = Pow->getArgOperand(1);
  AttributeList Attrs = Pow->getCalledFunction()->getAttributes();
  Module *Mod = Pow->getModule();
  Type *Ty = Pow->getType();

  const APFloat *ExpoF;
  if (!match(Expo, m_APFloat(ExpoF)) ||
      (!ExpoF->isExactlyValue(0.5) && !ExpoF->isExactlyValue(-0.5)))
    return nullptr;

  // If errno is never set, then use the intrinsic for sqrt().
  if (Pow->hasFnAttr(Attribute::ReadNone)) {
    Function *SqrtFn = Intrinsic::getDeclaration(Pow->getModule(),
                                                 Intrinsic::sqrt, Ty);
    Sqrt = B.CreateCall(SqrtFn, Base, "sqrt");
  }
  // Otherwise, use the libcall for sqrt().
  else if (hasUnaryFloatFn(TLI, Ty, LibFunc_sqrt, LibFunc_sqrtf, LibFunc_sqrtl))
    // TODO: We also should check that the target can in fact lower the sqrt()
    // libcall. We currently have no way to ask this question, so we ask if
    // the target has a sqrt() libcall, which is not exactly the same.
    Sqrt = emitUnaryFloatFnCall(Base, TLI->getName(LibFunc_sqrt), B, Attrs);
  else
    return nullptr;

  // Handle signed zero base by expanding to fabs(sqrt(x)).
  if (!Pow->hasNoSignedZeros()) {
    Function *FAbsFn = Intrinsic::getDeclaration(Mod, Intrinsic::fabs, Ty);
    Sqrt = B.CreateCall(FAbsFn, Sqrt, "abs");
  }

  // Handle non finite base by expanding to
  // (x == -infinity ? +infinity : sqrt(x)).
  if (!Pow->hasNoInfs()) {
    Value *PosInf = ConstantFP::getInfinity(Ty),
          *NegInf = ConstantFP::getInfinity(Ty, true);
    Value *FCmp = B.CreateFCmpOEQ(Base, NegInf, "isinf");
    Sqrt = B.CreateSelect(FCmp, PosInf, Sqrt);
  }

  // If the exponent is negative, then get the reciprocal.
  if (ExpoF->isNegative())
    Sqrt = B.CreateFDiv(ConstantFP::get(Ty, 1.0), Sqrt, "reciprocal");

  return Sqrt;
}

Value *LibCallSimplifier::optimizePow(CallInst *Pow, IRBuilder<> &B) {
  Value *Base = Pow->getArgOperand(0), *Expo = Pow->getArgOperand(1);
  Function *Callee = Pow->getCalledFunction();
  StringRef Name = Callee->getName();
  Type *Ty = Pow->getType();
  Value *Shrunk = nullptr;
  bool Ignored;

  // Bail out if simplifying libcalls to pow() is disabled.
  if (!hasUnaryFloatFn(TLI, Ty, LibFunc_pow, LibFunc_powf, LibFunc_powl))
    return nullptr;

  // Propagate the math semantics from the call to any created instructions.
  IRBuilder<>::FastMathFlagGuard Guard(B);
  B.setFastMathFlags(Pow->getFastMathFlags());

  // Shrink pow() to powf() if the arguments are single precision,
  // unless the result is expected to be double precision.
  if (UnsafeFPShrink &&
      Name == TLI->getName(LibFunc_pow) && hasFloatVersion(Name))
    Shrunk = optimizeBinaryDoubleFP(Pow, B, true);

  // Evaluate special cases related to the base.

  // pow(1.0, x) -> 1.0
  if (match(Base, m_FPOne()))
    return Base;

  if (Value *Exp = replacePowWithExp(Pow, B))
    return Exp;

  // Evaluate special cases related to the exponent.

  // pow(x, -1.0) -> 1.0 / x
  if (match(Expo, m_SpecificFP(-1.0)))
    return B.CreateFDiv(ConstantFP::get(Ty, 1.0), Base, "reciprocal");

  // pow(x, 0.0) -> 1.0
  if (match(Expo, m_SpecificFP(0.0)))
      return ConstantFP::get(Ty, 1.0);

  // pow(x, 1.0) -> x
  if (match(Expo, m_FPOne()))
    return Base;

  // pow(x, 2.0) -> x * x
  if (match(Expo, m_SpecificFP(2.0)))
    return B.CreateFMul(Base, Base, "square");

  if (Value *Sqrt = replacePowWithSqrt(Pow, B))
    return Sqrt;

  // pow(x, n) -> x * x * x * ...
  const APFloat *ExpoF;
  if (Pow->isFast() && match(Expo, m_APFloat(ExpoF))) {
    // We limit to a max of 7 multiplications, thus the maximum exponent is 32.
    APFloat LimF(ExpoF->getSemantics(), 33.0),
            ExpoA(abs(*ExpoF));
    if (ExpoA.isInteger() && ExpoA.compare(LimF) == APFloat::cmpLessThan) {
      // We will memoize intermediate products of the Addition Chain.
      Value *InnerChain[33] = {nullptr};
      InnerChain[1] = Base;
      InnerChain[2] = B.CreateFMul(Base, Base, "square");

      // We cannot readily convert a non-double type (like float) to a double.
      // So we first convert it to something which could be converted to double.
      ExpoA.convert(APFloat::IEEEdouble(), APFloat::rmTowardZero, &Ignored);
      Value *FMul = getPow(InnerChain, ExpoA.convertToDouble(), B);

      // If the exponent is negative, then get the reciprocal.
      if (ExpoF->isNegative())
        FMul = B.CreateFDiv(ConstantFP::get(Ty, 1.0), FMul, "reciprocal");

      return FMul;
    }
  }

  return Shrunk;
}

Value *LibCallSimplifier::optimizeExp2(CallInst *CI, IRBuilder<> &B) {
  Function *Callee = CI->getCalledFunction();
  Value *Ret = nullptr;
  StringRef Name = Callee->getName();
  if (UnsafeFPShrink && Name == "exp2" && hasFloatVersion(Name))
    Ret = optimizeUnaryDoubleFP(CI, B, true);

  Value *Op = CI->getArgOperand(0);
  // Turn exp2(sitofp(x)) -> ldexp(1.0, sext(x))  if sizeof(x) <= 32
  // Turn exp2(uitofp(x)) -> ldexp(1.0, zext(x))  if sizeof(x) < 32
  LibFunc LdExp = LibFunc_ldexpl;
  if (Op->getType()->isFloatTy())
    LdExp = LibFunc_ldexpf;
  else if (Op->getType()->isDoubleTy())
    LdExp = LibFunc_ldexp;

  if (TLI->has(LdExp)) {
    Value *LdExpArg = nullptr;
    if (SIToFPInst *OpC = dyn_cast<SIToFPInst>(Op)) {
      if (OpC->getOperand(0)->getType()->getPrimitiveSizeInBits() <= 32)
        LdExpArg = B.CreateSExt(OpC->getOperand(0), B.getInt32Ty());
    } else if (UIToFPInst *OpC = dyn_cast<UIToFPInst>(Op)) {
      if (OpC->getOperand(0)->getType()->getPrimitiveSizeInBits() < 32)
        LdExpArg = B.CreateZExt(OpC->getOperand(0), B.getInt32Ty());
    }

    if (LdExpArg) {
      Constant *One = ConstantFP::get(CI->getContext(), APFloat(1.0f));
      if (!Op->getType()->isFloatTy())
        One = ConstantExpr::getFPExtend(One, Op->getType());

      Module *M = CI->getModule();
      Value *NewCallee =
          M->getOrInsertFunction(TLI->getName(LdExp), Op->getType(),
                                 Op->getType(), B.getInt32Ty());
      CallInst *CI = B.CreateCall(NewCallee, {One, LdExpArg});
      if (const Function *F = dyn_cast<Function>(Callee->stripPointerCasts()))
        CI->setCallingConv(F->getCallingConv());

      return CI;
    }
  }
  return Ret;
}

Value *LibCallSimplifier::optimizeFMinFMax(CallInst *CI, IRBuilder<> &B) {
  Function *Callee = CI->getCalledFunction();
  // If we can shrink the call to a float function rather than a double
  // function, do that first.
  StringRef Name = Callee->getName();
  if ((Name == "fmin" || Name == "fmax") && hasFloatVersion(Name))
    if (Value *Ret = optimizeBinaryDoubleFP(CI, B))
      return Ret;

  IRBuilder<>::FastMathFlagGuard Guard(B);
  FastMathFlags FMF;
  if (CI->isFast()) {
    // If the call is 'fast', then anything we create here will also be 'fast'.
    FMF.setFast();
  } else {
    // At a minimum, no-nans-fp-math must be true.
    if (!CI->hasNoNaNs())
      return nullptr;
    // No-signed-zeros is implied by the definitions of fmax/fmin themselves:
    // "Ideally, fmax would be sensitive to the sign of zero, for example
    // fmax(-0. 0, +0. 0) would return +0; however, implementation in software
    // might be impractical."
    FMF.setNoSignedZeros();
    FMF.setNoNaNs();
  }
  B.setFastMathFlags(FMF);

  // We have a relaxed floating-point environment. We can ignore NaN-handling
  // and transform to a compare and select. We do not have to consider errno or
  // exceptions, because fmin/fmax do not have those.
  Value *Op0 = CI->getArgOperand(0);
  Value *Op1 = CI->getArgOperand(1);
  Value *Cmp = Callee->getName().startswith("fmin") ?
    B.CreateFCmpOLT(Op0, Op1) : B.CreateFCmpOGT(Op0, Op1);
  return B.CreateSelect(Cmp, Op0, Op1);
}

Value *LibCallSimplifier::optimizeLog(CallInst *CI, IRBuilder<> &B) {
  Function *Callee = CI->getCalledFunction();
  Value *Ret = nullptr;
  StringRef Name = Callee->getName();
  if (UnsafeFPShrink && hasFloatVersion(Name))
    Ret = optimizeUnaryDoubleFP(CI, B, true);

  if (!CI->isFast())
    return Ret;
  Value *Op1 = CI->getArgOperand(0);
  auto *OpC = dyn_cast<CallInst>(Op1);

  // The earlier call must also be 'fast' in order to do these transforms.
  if (!OpC || !OpC->isFast())
    return Ret;

  // log(pow(x,y)) -> y*log(x)
  // This is only applicable to log, log2, log10.
  if (Name != "log" && Name != "log2" && Name != "log10")
    return Ret;

  IRBuilder<>::FastMathFlagGuard Guard(B);
  FastMathFlags FMF;
  FMF.setFast();
  B.setFastMathFlags(FMF);

  LibFunc Func;
  Function *F = OpC->getCalledFunction();
  if (F && ((TLI->getLibFunc(F->getName(), Func) && TLI->has(Func) &&
      Func == LibFunc_pow) || F->getIntrinsicID() == Intrinsic::pow))
    return B.CreateFMul(OpC->getArgOperand(1),
      emitUnaryFloatFnCall(OpC->getOperand(0), Callee->getName(), B,
                           Callee->getAttributes()), "mul");

  // log(exp2(y)) -> y*log(2)
  if (F && Name == "log" && TLI->getLibFunc(F->getName(), Func) &&
      TLI->has(Func) && Func == LibFunc_exp2)
    return B.CreateFMul(
        OpC->getArgOperand(0),
        emitUnaryFloatFnCall(ConstantFP::get(CI->getType(), 2.0),
                             Callee->getName(), B, Callee->getAttributes()),
        "logmul");
  return Ret;
}

Value *LibCallSimplifier::optimizeSqrt(CallInst *CI, IRBuilder<> &B) {
  Function *Callee = CI->getCalledFunction();
  Value *Ret = nullptr;
  // TODO: Once we have a way (other than checking for the existince of the
  // libcall) to tell whether our target can lower @llvm.sqrt, relax the
  // condition below.
  if (TLI->has(LibFunc_sqrtf) && (Callee->getName() == "sqrt" ||
                                  Callee->getIntrinsicID() == Intrinsic::sqrt))
    Ret = optimizeUnaryDoubleFP(CI, B, true);

  if (!CI->isFast())
    return Ret;

  Instruction *I = dyn_cast<Instruction>(CI->getArgOperand(0));
  if (!I || I->getOpcode() != Instruction::FMul || !I->isFast())
    return Ret;

  // We're looking for a repeated factor in a multiplication tree,
  // so we can do this fold: sqrt(x * x) -> fabs(x);
  // or this fold: sqrt((x * x) * y) -> fabs(x) * sqrt(y).
  Value *Op0 = I->getOperand(0);
  Value *Op1 = I->getOperand(1);
  Value *RepeatOp = nullptr;
  Value *OtherOp = nullptr;
  if (Op0 == Op1) {
    // Simple match: the operands of the multiply are identical.
    RepeatOp = Op0;
  } else {
    // Look for a more complicated pattern: one of the operands is itself
    // a multiply, so search for a common factor in that multiply.
    // Note: We don't bother looking any deeper than this first level or for
    // variations of this pattern because instcombine's visitFMUL and/or the
    // reassociation pass should give us this form.
    Value *OtherMul0, *OtherMul1;
    if (match(Op0, m_FMul(m_Value(OtherMul0), m_Value(OtherMul1)))) {
      // Pattern: sqrt((x * y) * z)
      if (OtherMul0 == OtherMul1 && cast<Instruction>(Op0)->isFast()) {
        // Matched: sqrt((x * x) * z)
        RepeatOp = OtherMul0;
        OtherOp = Op1;
      }
    }
  }
  if (!RepeatOp)
    return Ret;

  // Fast math flags for any created instructions should match the sqrt
  // and multiply.
  IRBuilder<>::FastMathFlagGuard Guard(B);
  B.setFastMathFlags(I->getFastMathFlags());

  // If we found a repeated factor, hoist it out of the square root and
  // replace it with the fabs of that factor.
  Module *M = Callee->getParent();
  Type *ArgType = I->getType();
  Value *Fabs = Intrinsic::getDeclaration(M, Intrinsic::fabs, ArgType);
  Value *FabsCall = B.CreateCall(Fabs, RepeatOp, "fabs");
  if (OtherOp) {
    // If we found a non-repeated factor, we still need to get its square
    // root. We then multiply that by the value that was simplified out
    // of the square root calculation.
    Value *Sqrt = Intrinsic::getDeclaration(M, Intrinsic::sqrt, ArgType);
    Value *SqrtCall = B.CreateCall(Sqrt, OtherOp, "sqrt");
    return B.CreateFMul(FabsCall, SqrtCall);
  }
  return FabsCall;
}

// TODO: Generalize to handle any trig function and its inverse.
Value *LibCallSimplifier::optimizeTan(CallInst *CI, IRBuilder<> &B) {
  Function *Callee = CI->getCalledFunction();
  Value *Ret = nullptr;
  StringRef Name = Callee->getName();
  if (UnsafeFPShrink && Name == "tan" && hasFloatVersion(Name))
    Ret = optimizeUnaryDoubleFP(CI, B, true);

  Value *Op1 = CI->getArgOperand(0);
  auto *OpC = dyn_cast<CallInst>(Op1);
  if (!OpC)
    return Ret;

  // Both calls must be 'fast' in order to remove them.
  if (!CI->isFast() || !OpC->isFast())
    return Ret;

  // tan(atan(x)) -> x
  // tanf(atanf(x)) -> x
  // tanl(atanl(x)) -> x
  LibFunc Func;
  Function *F = OpC->getCalledFunction();
  if (F && TLI->getLibFunc(F->getName(), Func) && TLI->has(Func) &&
      ((Func == LibFunc_atan && Callee->getName() == "tan") ||
       (Func == LibFunc_atanf && Callee->getName() == "tanf") ||
       (Func == LibFunc_atanl && Callee->getName() == "tanl")))
    Ret = OpC->getArgOperand(0);
  return Ret;
}

static bool isTrigLibCall(CallInst *CI) {
  // We can only hope to do anything useful if we can ignore things like errno
  // and floating-point exceptions.
  // We already checked the prototype.
  return CI->hasFnAttr(Attribute::NoUnwind) &&
         CI->hasFnAttr(Attribute::ReadNone);
}

static void insertSinCosCall(IRBuilder<> &B, Function *OrigCallee, Value *Arg,
                             bool UseFloat, Value *&Sin, Value *&Cos,
                             Value *&SinCos) {
  Type *ArgTy = Arg->getType();
  Type *ResTy;
  StringRef Name;

  Triple T(OrigCallee->getParent()->getTargetTriple());
  if (UseFloat) {
    Name = "__sincospif_stret";

    assert(T.getArch() != Triple::x86 && "x86 messy and unsupported for now");
    // x86_64 can't use {float, float} since that would be returned in both
    // xmm0 and xmm1, which isn't what a real struct would do.
    ResTy = T.getArch() == Triple::x86_64
                ? static_cast<Type *>(VectorType::get(ArgTy, 2))
                : static_cast<Type *>(StructType::get(ArgTy, ArgTy));
  } else {
    Name = "__sincospi_stret";
    ResTy = StructType::get(ArgTy, ArgTy);
  }

  Module *M = OrigCallee->getParent();
  Value *Callee = M->getOrInsertFunction(Name, OrigCallee->getAttributes(),
                                         ResTy, ArgTy);

  if (Instruction *ArgInst = dyn_cast<Instruction>(Arg)) {
    // If the argument is an instruction, it must dominate all uses so put our
    // sincos call there.
    B.SetInsertPoint(ArgInst->getParent(), ++ArgInst->getIterator());
  } else {
    // Otherwise (e.g. for a constant) the beginning of the function is as
    // good a place as any.
    BasicBlock &EntryBB = B.GetInsertBlock()->getParent()->getEntryBlock();
    B.SetInsertPoint(&EntryBB, EntryBB.begin());
  }

  SinCos = B.CreateCall(Callee, Arg, "sincospi");

  if (SinCos->getType()->isStructTy()) {
    Sin = B.CreateExtractValue(SinCos, 0, "sinpi");
    Cos = B.CreateExtractValue(SinCos, 1, "cospi");
  } else {
    Sin = B.CreateExtractElement(SinCos, ConstantInt::get(B.getInt32Ty(), 0),
                                 "sinpi");
    Cos = B.CreateExtractElement(SinCos, ConstantInt::get(B.getInt32Ty(), 1),
                                 "cospi");
  }
}

Value *LibCallSimplifier::optimizeSinCosPi(CallInst *CI, IRBuilder<> &B) {
  // Make sure the prototype is as expected, otherwise the rest of the
  // function is probably invalid and likely to abort.
  if (!isTrigLibCall(CI))
    return nullptr;

  Value *Arg = CI->getArgOperand(0);
  SmallVector<CallInst *, 1> SinCalls;
  SmallVector<CallInst *, 1> CosCalls;
  SmallVector<CallInst *, 1> SinCosCalls;

  bool IsFloat = Arg->getType()->isFloatTy();

  // Look for all compatible sinpi, cospi and sincospi calls with the same
  // argument. If there are enough (in some sense) we can make the
  // substitution.
  Function *F = CI->getFunction();
  for (User *U : Arg->users())
    classifyArgUse(U, F, IsFloat, SinCalls, CosCalls, SinCosCalls);

  // It's only worthwhile if both sinpi and cospi are actually used.
  if (SinCosCalls.empty() && (SinCalls.empty() || CosCalls.empty()))
    return nullptr;

  Value *Sin, *Cos, *SinCos;
  insertSinCosCall(B, CI->getCalledFunction(), Arg, IsFloat, Sin, Cos, SinCos);

  auto replaceTrigInsts = [this](SmallVectorImpl<CallInst *> &Calls,
                                 Value *Res) {
    for (CallInst *C : Calls)
      replaceAllUsesWith(C, Res);
  };

  replaceTrigInsts(SinCalls, Sin);
  replaceTrigInsts(CosCalls, Cos);
  replaceTrigInsts(SinCosCalls, SinCos);

  return nullptr;
}

void LibCallSimplifier::classifyArgUse(
    Value *Val, Function *F, bool IsFloat,
    SmallVectorImpl<CallInst *> &SinCalls,
    SmallVectorImpl<CallInst *> &CosCalls,
    SmallVectorImpl<CallInst *> &SinCosCalls) {
  CallInst *CI = dyn_cast<CallInst>(Val);

  if (!CI)
    return;

  // Don't consider calls in other functions.
  if (CI->getFunction() != F)
    return;

  Function *Callee = CI->getCalledFunction();
  LibFunc Func;
  if (!Callee || !TLI->getLibFunc(*Callee, Func) || !TLI->has(Func) ||
      !isTrigLibCall(CI))
    return;

  if (IsFloat) {
    if (Func == LibFunc_sinpif)
      SinCalls.push_back(CI);
    else if (Func == LibFunc_cospif)
      CosCalls.push_back(CI);
    else if (Func == LibFunc_sincospif_stret)
      SinCosCalls.push_back(CI);
  } else {
    if (Func == LibFunc_sinpi)
      SinCalls.push_back(CI);
    else if (Func == LibFunc_cospi)
      CosCalls.push_back(CI);
    else if (Func == LibFunc_sincospi_stret)
      SinCosCalls.push_back(CI);
  }
}

//===----------------------------------------------------------------------===//
// Integer Library Call Optimizations
//===----------------------------------------------------------------------===//

Value *LibCallSimplifier::optimizeFFS(CallInst *CI, IRBuilder<> &B) {
  // ffs(x) -> x != 0 ? (i32)llvm.cttz(x)+1 : 0
  Value *Op = CI->getArgOperand(0);
  Type *ArgType = Op->getType();
  Value *F = Intrinsic::getDeclaration(CI->getCalledFunction()->getParent(),
                                       Intrinsic::cttz, ArgType);
  Value *V = B.CreateCall(F, {Op, B.getTrue()}, "cttz");
  V = B.CreateAdd(V, ConstantInt::get(V->getType(), 1));
  V = B.CreateIntCast(V, B.getInt32Ty(), false);

  Value *Cond = B.CreateICmpNE(Op, Constant::getNullValue(ArgType));
  return B.CreateSelect(Cond, V, B.getInt32(0));
}

Value *LibCallSimplifier::optimizeFls(CallInst *CI, IRBuilder<> &B) {
  // fls(x) -> (i32)(sizeInBits(x) - llvm.ctlz(x, false))
  Value *Op = CI->getArgOperand(0);
  Type *ArgType = Op->getType();
  Value *F = Intrinsic::getDeclaration(CI->getCalledFunction()->getParent(),
                                       Intrinsic::ctlz, ArgType);
  Value *V = B.CreateCall(F, {Op, B.getFalse()}, "ctlz");
  V = B.CreateSub(ConstantInt::get(V->getType(), ArgType->getIntegerBitWidth()),
                  V);
  return B.CreateIntCast(V, CI->getType(), false);
}

Value *LibCallSimplifier::optimizeAbs(CallInst *CI, IRBuilder<> &B) {
  // abs(x) -> x <s 0 ? -x : x
  // The negation has 'nsw' because abs of INT_MIN is undefined.
  Value *X = CI->getArgOperand(0);
  Value *IsNeg = B.CreateICmpSLT(X, Constant::getNullValue(X->getType()));
  Value *NegX = B.CreateNSWNeg(X, "neg");
  return B.CreateSelect(IsNeg, NegX, X);
}

Value *LibCallSimplifier::optimizeIsDigit(CallInst *CI, IRBuilder<> &B) {
  // isdigit(c) -> (c-'0') <u 10
  Value *Op = CI->getArgOperand(0);
  Op = B.CreateSub(Op, B.getInt32('0'), "isdigittmp");
  Op = B.CreateICmpULT(Op, B.getInt32(10), "isdigit");
  return B.CreateZExt(Op, CI->getType());
}

Value *LibCallSimplifier::optimizeIsAscii(CallInst *CI, IRBuilder<> &B) {
  // isascii(c) -> c <u 128
  Value *Op = CI->getArgOperand(0);
  Op = B.CreateICmpULT(Op, B.getInt32(128), "isascii");
  return B.CreateZExt(Op, CI->getType());
}

Value *LibCallSimplifier::optimizeToAscii(CallInst *CI, IRBuilder<> &B) {
  // toascii(c) -> c & 0x7f
  return B.CreateAnd(CI->getArgOperand(0),
                     ConstantInt::get(CI->getType(), 0x7F));
}

//===----------------------------------------------------------------------===//
// Formatting and IO Library Call Optimizations
//===----------------------------------------------------------------------===//

static bool isReportingError(Function *Callee, CallInst *CI, int StreamArg);

Value *LibCallSimplifier::optimizeErrorReporting(CallInst *CI, IRBuilder<> &B,
                                                 int StreamArg) {
  Function *Callee = CI->getCalledFunction();
  // Error reporting calls should be cold, mark them as such.
  // This applies even to non-builtin calls: it is only a hint and applies to
  // functions that the frontend might not understand as builtins.

  // This heuristic was suggested in:
  // Improving Static Branch Prediction in a Compiler
  // Brian L. Deitrich, Ben-Chung Cheng, Wen-mei W. Hwu
  // Proceedings of PACT'98, Oct. 1998, IEEE
  if (!CI->hasFnAttr(Attribute::Cold) &&
      isReportingError(Callee, CI, StreamArg)) {
    CI->addAttribute(AttributeList::FunctionIndex, Attribute::Cold);
  }

  return nullptr;
}

static bool isReportingError(Function *Callee, CallInst *CI, int StreamArg) {
  if (!Callee || !Callee->isDeclaration())
    return false;

  if (StreamArg < 0)
    return true;

  // These functions might be considered cold, but only if their stream
  // argument is stderr.

  if (StreamArg >= (int)CI->getNumArgOperands())
    return false;
  LoadInst *LI = dyn_cast<LoadInst>(CI->getArgOperand(StreamArg));
  if (!LI)
    return false;
  GlobalVariable *GV = dyn_cast<GlobalVariable>(LI->getPointerOperand());
  if (!GV || !GV->isDeclaration())
    return false;
  return GV->getName() == "stderr";
}

Value *LibCallSimplifier::optimizePrintFString(CallInst *CI, IRBuilder<> &B) {
  // Check for a fixed format string.
  StringRef FormatStr;
  if (!getConstantStringInfo(CI->getArgOperand(0), FormatStr))
    return nullptr;

  // Empty format string -> noop.
  if (FormatStr.empty()) // Tolerate printf's declared void.
    return CI->use_empty() ? (Value *)CI : ConstantInt::get(CI->getType(), 0);

  // Do not do any of the following transformations if the printf return value
  // is used, in general the printf return value is not compatible with either
  // putchar() or puts().
  if (!CI->use_empty())
    return nullptr;

  // printf("x") -> putchar('x'), even for "%" and "%%".
  if (FormatStr.size() == 1 || FormatStr == "%%")
    return emitPutChar(B.getInt32(FormatStr[0]), B, TLI);

  // printf("%s", "a") --> putchar('a')
  if (FormatStr == "%s" && CI->getNumArgOperands() > 1) {
    StringRef ChrStr;
    if (!getConstantStringInfo(CI->getOperand(1), ChrStr))
      return nullptr;
    if (ChrStr.size() != 1)
      return nullptr;
    return emitPutChar(B.getInt32(ChrStr[0]), B, TLI);
  }

  // printf("foo\n") --> puts("foo")
  if (FormatStr[FormatStr.size() - 1] == '\n' &&
      FormatStr.find('%') == StringRef::npos) { // No format characters.
    // Create a string literal with no \n on it.  We expect the constant merge
    // pass to be run after this pass, to merge duplicate strings.
    FormatStr = FormatStr.drop_back();
    Value *GV = B.CreateGlobalString(FormatStr, "str");
    return emitPutS(GV, B, TLI);
  }

  // Optimize specific format strings.
  // printf("%c", chr) --> putchar(chr)
  if (FormatStr == "%c" && CI->getNumArgOperands() > 1 &&
      CI->getArgOperand(1)->getType()->isIntegerTy())
    return emitPutChar(CI->getArgOperand(1), B, TLI);

  // printf("%s\n", str) --> puts(str)
  if (FormatStr == "%s\n" && CI->getNumArgOperands() > 1 &&
      CI->getArgOperand(1)->getType()->isPointerTy())
    return emitPutS(CI->getArgOperand(1), B, TLI);
  return nullptr;
}

Value *LibCallSimplifier::optimizePrintF(CallInst *CI, IRBuilder<> &B) {

  Function *Callee = CI->getCalledFunction();
  FunctionType *FT = Callee->getFunctionType();
  if (Value *V = optimizePrintFString(CI, B)) {
    return V;
  }

  // printf(format, ...) -> iprintf(format, ...) if no floating point
  // arguments.
  if (TLI->has(LibFunc_iprintf) && !callHasFloatingPointArgument(CI)) {
    Module *M = B.GetInsertBlock()->getParent()->getParent();
    Constant *IPrintFFn =
        M->getOrInsertFunction("iprintf", FT, Callee->getAttributes());
    CallInst *New = cast<CallInst>(CI->clone());
    New->setCalledFunction(IPrintFFn);
    B.Insert(New);
    return New;
  }
  return nullptr;
}

Value *LibCallSimplifier::optimizeSPrintFString(CallInst *CI, IRBuilder<> &B) {
  // Check for a fixed format string.
  StringRef FormatStr;
  if (!getConstantStringInfo(CI->getArgOperand(1), FormatStr))
    return nullptr;

  // If we just have a format string (nothing else crazy) transform it.
  if (CI->getNumArgOperands() == 2) {
    // Make sure there's no % in the constant array.  We could try to handle
    // %% -> % in the future if we cared.
    if (FormatStr.find('%') != StringRef::npos)
      return nullptr; // we found a format specifier, bail out.

    // sprintf(str, fmt) -> llvm.memcpy(align 1 str, align 1 fmt, strlen(fmt)+1)
    B.CreateMemCpy(CI->getArgOperand(0), 1, CI->getArgOperand(1), 1,
                   ConstantInt::get(DL.getIntPtrType(CI->getContext()),
                                    FormatStr.size() + 1)); // Copy the null byte.
    return ConstantInt::get(CI->getType(), FormatStr.size());
  }

  // The remaining optimizations require the format string to be "%s" or "%c"
  // and have an extra operand.
  if (FormatStr.size() != 2 || FormatStr[0] != '%' ||
      CI->getNumArgOperands() < 3)
    return nullptr;

  // Decode the second character of the format string.
  if (FormatStr[1] == 'c') {
    // sprintf(dst, "%c", chr) --> *(i8*)dst = chr; *((i8*)dst+1) = 0
    if (!CI->getArgOperand(2)->getType()->isIntegerTy())
      return nullptr;
    Value *V = B.CreateTrunc(CI->getArgOperand(2), B.getInt8Ty(), "char");
    Value *Ptr = castToCStr(CI->getArgOperand(0), B);
    B.CreateStore(V, Ptr);
    Ptr = B.CreateGEP(B.getInt8Ty(), Ptr, B.getInt32(1), "nul");
    B.CreateStore(B.getInt8(0), Ptr);

    return ConstantInt::get(CI->getType(), 1);
  }

  if (FormatStr[1] == 's') {
    // sprintf(dest, "%s", str) -> llvm.memcpy(dest, str, strlen(str)+1, 1)
    if (!CI->getArgOperand(2)->getType()->isPointerTy())
      return nullptr;

    Value *Len = emitStrLen(CI->getArgOperand(2), B, DL, TLI);
    if (!Len)
      return nullptr;
    Value *IncLen =
        B.CreateAdd(Len, ConstantInt::get(Len->getType(), 1), "leninc");
    B.CreateMemCpy(CI->getArgOperand(0), 1, CI->getArgOperand(2), 1, IncLen);

    // The sprintf result is the unincremented number of bytes in the string.
    return B.CreateIntCast(Len, CI->getType(), false);
  }
  return nullptr;
}

Value *LibCallSimplifier::optimizeSPrintF(CallInst *CI, IRBuilder<> &B) {
  Function *Callee = CI->getCalledFunction();
  FunctionType *FT = Callee->getFunctionType();
  if (Value *V = optimizeSPrintFString(CI, B)) {
    return V;
  }

  // sprintf(str, format, ...) -> siprintf(str, format, ...) if no floating
  // point arguments.
  if (TLI->has(LibFunc_siprintf) && !callHasFloatingPointArgument(CI)) {
    Module *M = B.GetInsertBlock()->getParent()->getParent();
    Constant *SIPrintFFn =
        M->getOrInsertFunction("siprintf", FT, Callee->getAttributes());
    CallInst *New = cast<CallInst>(CI->clone());
    New->setCalledFunction(SIPrintFFn);
    B.Insert(New);
    return New;
  }
  return nullptr;
}

Value *LibCallSimplifier::optimizeSnPrintFString(CallInst *CI, IRBuilder<> &B) {
  // Check for a fixed format string.
  StringRef FormatStr;
  if (!getConstantStringInfo(CI->getArgOperand(2), FormatStr))
    return nullptr;

  // Check for size
  ConstantInt *Size = dyn_cast<ConstantInt>(CI->getArgOperand(1));
  if (!Size)
    return nullptr;

  uint64_t N = Size->getZExtValue();

  // If we just have a format string (nothing else crazy) transform it.
  if (CI->getNumArgOperands() == 3) {
    // Make sure there's no % in the constant array.  We could try to handle
    // %% -> % in the future if we cared.
    if (FormatStr.find('%') != StringRef::npos)
      return nullptr; // we found a format specifier, bail out.

    if (N == 0)
      return ConstantInt::get(CI->getType(), FormatStr.size());
    else if (N < FormatStr.size() + 1)
      return nullptr;

    // sprintf(str, size, fmt) -> llvm.memcpy(align 1 str, align 1 fmt,
    // strlen(fmt)+1)
    B.CreateMemCpy(
        CI->getArgOperand(0), 1, CI->getArgOperand(2), 1,
        ConstantInt::get(DL.getIntPtrType(CI->getContext()),
                         FormatStr.size() + 1)); // Copy the null byte.
    return ConstantInt::get(CI->getType(), FormatStr.size());
  }

  // The remaining optimizations require the format string to be "%s" or "%c"
  // and have an extra operand.
  if (FormatStr.size() == 2 && FormatStr[0] == '%' &&
      CI->getNumArgOperands() == 4) {

    // Decode the second character of the format string.
    if (FormatStr[1] == 'c') {
      if (N == 0)
        return ConstantInt::get(CI->getType(), 1);
      else if (N == 1)
        return nullptr;

      // snprintf(dst, size, "%c", chr) --> *(i8*)dst = chr; *((i8*)dst+1) = 0
      if (!CI->getArgOperand(3)->getType()->isIntegerTy())
        return nullptr;
      Value *V = B.CreateTrunc(CI->getArgOperand(3), B.getInt8Ty(), "char");
      Value *Ptr = castToCStr(CI->getArgOperand(0), B);
      B.CreateStore(V, Ptr);
      Ptr = B.CreateGEP(B.getInt8Ty(), Ptr, B.getInt32(1), "nul");
      B.CreateStore(B.getInt8(0), Ptr);

      return ConstantInt::get(CI->getType(), 1);
    }

    if (FormatStr[1] == 's') {
      // snprintf(dest, size, "%s", str) to llvm.memcpy(dest, str, len+1, 1)
      StringRef Str;
      if (!getConstantStringInfo(CI->getArgOperand(3), Str))
        return nullptr;

      if (N == 0)
        return ConstantInt::get(CI->getType(), Str.size());
      else if (N < Str.size() + 1)
        return nullptr;

      B.CreateMemCpy(CI->getArgOperand(0), 1, CI->getArgOperand(3), 1,
                     ConstantInt::get(CI->getType(), Str.size() + 1));

      // The snprintf result is the unincremented number of bytes in the string.
      return ConstantInt::get(CI->getType(), Str.size());
    }
  }
  return nullptr;
}

Value *LibCallSimplifier::optimizeSnPrintF(CallInst *CI, IRBuilder<> &B) {
  if (Value *V = optimizeSnPrintFString(CI, B)) {
    return V;
  }

  return nullptr;
}

Value *LibCallSimplifier::optimizeFPrintFString(CallInst *CI, IRBuilder<> &B) {
  optimizeErrorReporting(CI, B, 0);

  // All the optimizations depend on the format string.
  StringRef FormatStr;
  if (!getConstantStringInfo(CI->getArgOperand(1), FormatStr))
    return nullptr;

  // Do not do any of the following transformations if the fprintf return
  // value is used, in general the fprintf return value is not compatible
  // with fwrite(), fputc() or fputs().
  if (!CI->use_empty())
    return nullptr;

  // fprintf(F, "foo") --> fwrite("foo", 3, 1, F)
  if (CI->getNumArgOperands() == 2) {
    // Could handle %% -> % if we cared.
    if (FormatStr.find('%') != StringRef::npos)
      return nullptr; // We found a format specifier.

    return emitFWrite(
        CI->getArgOperand(1),
        ConstantInt::get(DL.getIntPtrType(CI->getContext()), FormatStr.size()),
        CI->getArgOperand(0), B, DL, TLI);
  }

  // The remaining optimizations require the format string to be "%s" or "%c"
  // and have an extra operand.
  if (FormatStr.size() != 2 || FormatStr[0] != '%' ||
      CI->getNumArgOperands() < 3)
    return nullptr;

  // Decode the second character of the format string.
  if (FormatStr[1] == 'c') {
    // fprintf(F, "%c", chr) --> fputc(chr, F)
    if (!CI->getArgOperand(2)->getType()->isIntegerTy())
      return nullptr;
    return emitFPutC(CI->getArgOperand(2), CI->getArgOperand(0), B, TLI);
  }

  if (FormatStr[1] == 's') {
    // fprintf(F, "%s", str) --> fputs(str, F)
    if (!CI->getArgOperand(2)->getType()->isPointerTy())
      return nullptr;
    return emitFPutS(CI->getArgOperand(2), CI->getArgOperand(0), B, TLI);
  }
  return nullptr;
}

Value *LibCallSimplifier::optimizeFPrintF(CallInst *CI, IRBuilder<> &B) {
  Function *Callee = CI->getCalledFunction();
  FunctionType *FT = Callee->getFunctionType();
  if (Value *V = optimizeFPrintFString(CI, B)) {
    return V;
  }

  // fprintf(stream, format, ...) -> fiprintf(stream, format, ...) if no
  // floating point arguments.
  if (TLI->has(LibFunc_fiprintf) && !callHasFloatingPointArgument(CI)) {
    Module *M = B.GetInsertBlock()->getParent()->getParent();
    Constant *FIPrintFFn =
        M->getOrInsertFunction("fiprintf", FT, Callee->getAttributes());
    CallInst *New = cast<CallInst>(CI->clone());
    New->setCalledFunction(FIPrintFFn);
    B.Insert(New);
    return New;
  }
  return nullptr;
}

Value *LibCallSimplifier::optimizeFWrite(CallInst *CI, IRBuilder<> &B) {
  optimizeErrorReporting(CI, B, 3);

  // Get the element size and count.
  ConstantInt *SizeC = dyn_cast<ConstantInt>(CI->getArgOperand(1));
  ConstantInt *CountC = dyn_cast<ConstantInt>(CI->getArgOperand(2));
  if (SizeC && CountC) {
    uint64_t Bytes = SizeC->getZExtValue() * CountC->getZExtValue();

    // If this is writing zero records, remove the call (it's a noop).
    if (Bytes == 0)
      return ConstantInt::get(CI->getType(), 0);

    // If this is writing one byte, turn it into fputc.
    // This optimisation is only valid, if the return value is unused.
    if (Bytes == 1 && CI->use_empty()) { // fwrite(S,1,1,F) -> fputc(S[0],F)
      Value *Char = B.CreateLoad(castToCStr(CI->getArgOperand(0), B), "char");
      Value *NewCI = emitFPutC(Char, CI->getArgOperand(3), B, TLI);
      return NewCI ? ConstantInt::get(CI->getType(), 1) : nullptr;
    }
  }

  if (isLocallyOpenedFile(CI->getArgOperand(3), CI, B, TLI))
    return emitFWriteUnlocked(CI->getArgOperand(0), CI->getArgOperand(1),
                              CI->getArgOperand(2), CI->getArgOperand(3), B, DL,
                              TLI);

  return nullptr;
}

Value *LibCallSimplifier::optimizeFPuts(CallInst *CI, IRBuilder<> &B) {
  optimizeErrorReporting(CI, B, 1);

  // Don't rewrite fputs to fwrite when optimising for size because fwrite
  // requires more arguments and thus extra MOVs are required.
  if (CI->getFunction()->optForSize())
    return nullptr;

  // Check if has any use
  if (!CI->use_empty()) {
    if (isLocallyOpenedFile(CI->getArgOperand(1), CI, B, TLI))
      return emitFPutSUnlocked(CI->getArgOperand(0), CI->getArgOperand(1), B,
                               TLI);
    else
      // We can't optimize if return value is used.
      return nullptr;
  }

  // fputs(s,F) --> fwrite(s,1,strlen(s),F)
  uint64_t Len = GetStringLength(CI->getArgOperand(0));
  if (!Len)
    return nullptr;

  // Known to have no uses (see above).
  return emitFWrite(
      CI->getArgOperand(0),
      ConstantInt::get(DL.getIntPtrType(CI->getContext()), Len - 1),
      CI->getArgOperand(1), B, DL, TLI);
}

Value *LibCallSimplifier::optimizeFPutc(CallInst *CI, IRBuilder<> &B) {
  optimizeErrorReporting(CI, B, 1);

  if (isLocallyOpenedFile(CI->getArgOperand(1), CI, B, TLI))
    return emitFPutCUnlocked(CI->getArgOperand(0), CI->getArgOperand(1), B,
                             TLI);

  return nullptr;
}

Value *LibCallSimplifier::optimizeFGetc(CallInst *CI, IRBuilder<> &B) {
  if (isLocallyOpenedFile(CI->getArgOperand(0), CI, B, TLI))
    return emitFGetCUnlocked(CI->getArgOperand(0), B, TLI);

  return nullptr;
}

Value *LibCallSimplifier::optimizeFGets(CallInst *CI, IRBuilder<> &B) {
  if (isLocallyOpenedFile(CI->getArgOperand(2), CI, B, TLI))
    return emitFGetSUnlocked(CI->getArgOperand(0), CI->getArgOperand(1),
                             CI->getArgOperand(2), B, TLI);

  return nullptr;
}

Value *LibCallSimplifier::optimizeFRead(CallInst *CI, IRBuilder<> &B) {
  if (isLocallyOpenedFile(CI->getArgOperand(3), CI, B, TLI))
    return emitFReadUnlocked(CI->getArgOperand(0), CI->getArgOperand(1),
                             CI->getArgOperand(2), CI->getArgOperand(3), B, DL,
                             TLI);

  return nullptr;
}

Value *LibCallSimplifier::optimizePuts(CallInst *CI, IRBuilder<> &B) {
  // Check for a constant string.
  StringRef Str;
  if (!getConstantStringInfo(CI->getArgOperand(0), Str))
    return nullptr;

  if (Str.empty() && CI->use_empty()) {
    // puts("") -> putchar('\n')
    Value *Res = emitPutChar(B.getInt32('\n'), B, TLI);
    if (CI->use_empty() || !Res)
      return Res;
    return B.CreateIntCast(Res, CI->getType(), true);
  }

  return nullptr;
}

bool LibCallSimplifier::hasFloatVersion(StringRef FuncName) {
  LibFunc Func;
  SmallString<20> FloatFuncName = FuncName;
  FloatFuncName += 'f';
  if (TLI->getLibFunc(FloatFuncName, Func))
    return TLI->has(Func);
  return false;
}

Value *LibCallSimplifier::optimizeStringMemoryLibCall(CallInst *CI,
                                                      IRBuilder<> &Builder) {
  LibFunc Func;
  Function *Callee = CI->getCalledFunction();
  // Check for string/memory library functions.
  if (TLI->getLibFunc(*Callee, Func) && TLI->has(Func)) {
    // Make sure we never change the calling convention.
    assert((ignoreCallingConv(Func) ||
            isCallingConvCCompatible(CI)) &&
      "Optimizing string/memory libcall would change the calling convention");
    switch (Func) {
    case LibFunc_strcat:
      return optimizeStrCat(CI, Builder);
    case LibFunc_strncat:
      return optimizeStrNCat(CI, Builder);
    case LibFunc_strchr:
      return optimizeStrChr(CI, Builder);
    case LibFunc_strrchr:
      return optimizeStrRChr(CI, Builder);
    case LibFunc_strcmp:
      return optimizeStrCmp(CI, Builder);
    case LibFunc_strncmp:
      return optimizeStrNCmp(CI, Builder);
    case LibFunc_strcpy:
      return optimizeStrCpy(CI, Builder);
    case LibFunc_stpcpy:
      return optimizeStpCpy(CI, Builder);
    case LibFunc_strncpy:
      return optimizeStrNCpy(CI, Builder);
    case LibFunc_strlen:
      return optimizeStrLen(CI, Builder);
    case LibFunc_strpbrk:
      return optimizeStrPBrk(CI, Builder);
    case LibFunc_strtol:
    case LibFunc_strtod:
    case LibFunc_strtof:
    case LibFunc_strtoul:
    case LibFunc_strtoll:
    case LibFunc_strtold:
    case LibFunc_strtoull:
      return optimizeStrTo(CI, Builder);
    case LibFunc_strspn:
      return optimizeStrSpn(CI, Builder);
    case LibFunc_strcspn:
      return optimizeStrCSpn(CI, Builder);
    case LibFunc_strstr:
      return optimizeStrStr(CI, Builder);
    case LibFunc_memchr:
      return optimizeMemChr(CI, Builder);
    case LibFunc_memcmp:
      return optimizeMemCmp(CI, Builder);
    case LibFunc_memcpy:
      return optimizeMemCpy(CI, Builder);
    case LibFunc_memmove:
      return optimizeMemMove(CI, Builder);
    case LibFunc_memset:
      return optimizeMemSet(CI, Builder);
    case LibFunc_realloc:
      return optimizeRealloc(CI, Builder);
    case LibFunc_wcslen:
      return optimizeWcslen(CI, Builder);
    default:
      break;
    }
  }
  return nullptr;
}

Value *LibCallSimplifier::optimizeFloatingPointLibCall(CallInst *CI,
                                                       LibFunc Func,
                                                       IRBuilder<> &Builder) {
  // Don't optimize calls that require strict floating point semantics.
  if (CI->isStrictFP())
    return nullptr;

  if (Value *V = optimizeTrigReflections(CI, Func, Builder))
    return V;

  switch (Func) {
  case LibFunc_sinpif:
  case LibFunc_sinpi:
  case LibFunc_cospif:
  case LibFunc_cospi:
    return optimizeSinCosPi(CI, Builder);
  case LibFunc_powf:
  case LibFunc_pow:
  case LibFunc_powl:
    return optimizePow(CI, Builder);
  case LibFunc_exp2l:
  case LibFunc_exp2:
  case LibFunc_exp2f:
    return optimizeExp2(CI, Builder);
  case LibFunc_fabsf:
  case LibFunc_fabs:
  case LibFunc_fabsl:
    return replaceUnaryCall(CI, Builder, Intrinsic::fabs);
  case LibFunc_sqrtf:
  case LibFunc_sqrt:
  case LibFunc_sqrtl:
    return optimizeSqrt(CI, Builder);
  case LibFunc_log:
  case LibFunc_log10:
  case LibFunc_log1p:
  case LibFunc_log2:
  case LibFunc_logb:
    return optimizeLog(CI, Builder);
  case LibFunc_tan:
  case LibFunc_tanf:
  case LibFunc_tanl:
    return optimizeTan(CI, Builder);
  case LibFunc_ceil:
    return replaceUnaryCall(CI, Builder, Intrinsic::ceil);
  case LibFunc_floor:
    return replaceUnaryCall(CI, Builder, Intrinsic::floor);
  case LibFunc_round:
    return replaceUnaryCall(CI, Builder, Intrinsic::round);
  case LibFunc_nearbyint:
    return replaceUnaryCall(CI, Builder, Intrinsic::nearbyint);
  case LibFunc_rint:
    return replaceUnaryCall(CI, Builder, Intrinsic::rint);
  case LibFunc_trunc:
    return replaceUnaryCall(CI, Builder, Intrinsic::trunc);
  case LibFunc_acos:
  case LibFunc_acosh:
  case LibFunc_asin:
  case LibFunc_asinh:
  case LibFunc_atan:
  case LibFunc_atanh:
  case LibFunc_cbrt:
  case LibFunc_cosh:
  case LibFunc_exp:
  case LibFunc_exp10:
  case LibFunc_expm1:
  case LibFunc_cos:
  case LibFunc_sin:
  case LibFunc_sinh:
  case LibFunc_tanh:
    if (UnsafeFPShrink && hasFloatVersion(CI->getCalledFunction()->getName()))
      return optimizeUnaryDoubleFP(CI, Builder, true);
    return nullptr;
  case LibFunc_copysign:
    if (hasFloatVersion(CI->getCalledFunction()->getName()))
      return optimizeBinaryDoubleFP(CI, Builder);
    return nullptr;
  case LibFunc_fminf:
  case LibFunc_fmin:
  case LibFunc_fminl:
  case LibFunc_fmaxf:
  case LibFunc_fmax:
  case LibFunc_fmaxl:
    return optimizeFMinFMax(CI, Builder);
  case LibFunc_cabs:
  case LibFunc_cabsf:
  case LibFunc_cabsl:
    return optimizeCAbs(CI, Builder);
  default:
    return nullptr;
  }
}

Value *LibCallSimplifier::optimizeCall(CallInst *CI) {
  // TODO: Split out the code below that operates on FP calls so that
  //       we can all non-FP calls with the StrictFP attribute to be
  //       optimized.
  if (CI->isNoBuiltin())
    return nullptr;

  LibFunc Func;
  Function *Callee = CI->getCalledFunction();

  SmallVector<OperandBundleDef, 2> OpBundles;
  CI->getOperandBundlesAsDefs(OpBundles);
  IRBuilder<> Builder(CI, /*FPMathTag=*/nullptr, OpBundles);
  bool isCallingConvC = isCallingConvCCompatible(CI);

  // Command-line parameter overrides instruction attribute.
  // This can't be moved to optimizeFloatingPointLibCall() because it may be
  // used by the intrinsic optimizations.
  if (EnableUnsafeFPShrink.getNumOccurrences() > 0)
    UnsafeFPShrink = EnableUnsafeFPShrink;
  else if (isa<FPMathOperator>(CI) && CI->isFast())
    UnsafeFPShrink = true;

  // First, check for intrinsics.
  if (IntrinsicInst *II = dyn_cast<IntrinsicInst>(CI)) {
    if (!isCallingConvC)
      return nullptr;
    // The FP intrinsics have corresponding constrained versions so we don't
    // need to check for the StrictFP attribute here.
    switch (II->getIntrinsicID()) {
    case Intrinsic::pow:
      return optimizePow(CI, Builder);
    case Intrinsic::exp2:
      return optimizeExp2(CI, Builder);
    case Intrinsic::log:
      return optimizeLog(CI, Builder);
    case Intrinsic::sqrt:
      return optimizeSqrt(CI, Builder);
    // TODO: Use foldMallocMemset() with memset intrinsic.
    default:
      return nullptr;
    }
  }

  // Also try to simplify calls to fortified library functions.
  if (Value *SimplifiedFortifiedCI = FortifiedSimplifier.optimizeCall(CI)) {
    // Try to further simplify the result.
    CallInst *SimplifiedCI = dyn_cast<CallInst>(SimplifiedFortifiedCI);
    if (SimplifiedCI && SimplifiedCI->getCalledFunction()) {
      // Use an IR Builder from SimplifiedCI if available instead of CI
      // to guarantee we reach all uses we might replace later on.
      IRBuilder<> TmpBuilder(SimplifiedCI);
      if (Value *V = optimizeStringMemoryLibCall(SimplifiedCI, TmpBuilder)) {
        // If we were able to further simplify, remove the now redundant call.
        SimplifiedCI->replaceAllUsesWith(V);
        SimplifiedCI->eraseFromParent();
        return V;
      }
    }
    return SimplifiedFortifiedCI;
  }

  // Then check for known library functions.
  if (TLI->getLibFunc(*Callee, Func) && TLI->has(Func)) {
    // We never change the calling convention.
    if (!ignoreCallingConv(Func) && !isCallingConvC)
      return nullptr;
    if (Value *V = optimizeStringMemoryLibCall(CI, Builder))
      return V;
    if (Value *V = optimizeFloatingPointLibCall(CI, Func, Builder))
      return V;
    switch (Func) {
    case LibFunc_ffs:
    case LibFunc_ffsl:
    case LibFunc_ffsll:
      return optimizeFFS(CI, Builder);
    case LibFunc_fls:
    case LibFunc_flsl:
    case LibFunc_flsll:
      return optimizeFls(CI, Builder);
    case LibFunc_abs:
    case LibFunc_labs:
    case LibFunc_llabs:
      return optimizeAbs(CI, Builder);
    case LibFunc_isdigit:
      return optimizeIsDigit(CI, Builder);
    case LibFunc_isascii:
      return optimizeIsAscii(CI, Builder);
    case LibFunc_toascii:
      return optimizeToAscii(CI, Builder);
    case LibFunc_printf:
      return optimizePrintF(CI, Builder);
    case LibFunc_sprintf:
      return optimizeSPrintF(CI, Builder);
    case LibFunc_snprintf:
      return optimizeSnPrintF(CI, Builder);
    case LibFunc_fprintf:
      return optimizeFPrintF(CI, Builder);
    case LibFunc_fwrite:
      return optimizeFWrite(CI, Builder);
    case LibFunc_fread:
      return optimizeFRead(CI, Builder);
    case LibFunc_fputs:
      return optimizeFPuts(CI, Builder);
    case LibFunc_fgets:
      return optimizeFGets(CI, Builder);
    case LibFunc_fputc:
      return optimizeFPutc(CI, Builder);
    case LibFunc_fgetc:
      return optimizeFGetc(CI, Builder);
    case LibFunc_puts:
      return optimizePuts(CI, Builder);
    case LibFunc_perror:
      return optimizeErrorReporting(CI, Builder);
    case LibFunc_vfprintf:
    case LibFunc_fiprintf:
      return optimizeErrorReporting(CI, Builder, 0);
    default:
      return nullptr;
    }
  }
  return nullptr;
}

LibCallSimplifier::LibCallSimplifier(
    const DataLayout &DL, const TargetLibraryInfo *TLI,
    OptimizationRemarkEmitter &ORE,
    function_ref<void(Instruction *, Value *)> Replacer)
    : FortifiedSimplifier(TLI), DL(DL), TLI(TLI), ORE(ORE),
      UnsafeFPShrink(false), Replacer(Replacer) {}

void LibCallSimplifier::replaceAllUsesWith(Instruction *I, Value *With) {
  // Indirect through the replacer used in this instance.
  Replacer(I, With);
}

// TODO:
//   Additional cases that we need to add to this file:
//
// cbrt:
//   * cbrt(expN(X))  -> expN(x/3)
//   * cbrt(sqrt(x))  -> pow(x,1/6)
//   * cbrt(cbrt(x))  -> pow(x,1/9)
//
// exp, expf, expl:
//   * exp(log(x))  -> x
//
// log, logf, logl:
//   * log(exp(x))   -> x
//   * log(exp(y))   -> y*log(e)
//   * log(exp10(y)) -> y*log(10)
//   * log(sqrt(x))  -> 0.5*log(x)
//
// pow, powf, powl:
//   * pow(sqrt(x),y) -> pow(x,y*0.5)
//   * pow(pow(x,y),z)-> pow(x,y*z)
//
// signbit:
//   * signbit(cnst) -> cnst'
//   * signbit(nncst) -> 0 (if pstv is a non-negative constant)
//
// sqrt, sqrtf, sqrtl:
//   * sqrt(expN(x))  -> expN(x*0.5)
//   * sqrt(Nroot(x)) -> pow(x,1/(2*N))
//   * sqrt(pow(x,y)) -> pow(|x|,y*0.5)
//

//===----------------------------------------------------------------------===//
// Fortified Library Call Optimizations
//===----------------------------------------------------------------------===//

bool FortifiedLibCallSimplifier::isFortifiedCallFoldable(CallInst *CI,
                                                         unsigned ObjSizeOp,
                                                         unsigned SizeOp,
                                                         bool isString) {
  if (CI->getArgOperand(ObjSizeOp) == CI->getArgOperand(SizeOp))
    return true;
  if (ConstantInt *ObjSizeCI =
          dyn_cast<ConstantInt>(CI->getArgOperand(ObjSizeOp))) {
    if (ObjSizeCI->isMinusOne())
      return true;
    // If the object size wasn't -1 (unknown), bail out if we were asked to.
    if (OnlyLowerUnknownSize)
      return false;
    if (isString) {
      uint64_t Len = GetStringLength(CI->getArgOperand(SizeOp));
      // If the length is 0 we don't know how long it is and so we can't
      // remove the check.
      if (Len == 0)
        return false;
      return ObjSizeCI->getZExtValue() >= Len;
    }
    if (ConstantInt *SizeCI = dyn_cast<ConstantInt>(CI->getArgOperand(SizeOp)))
      return ObjSizeCI->getZExtValue() >= SizeCI->getZExtValue();
  }
  return false;
}

Value *FortifiedLibCallSimplifier::optimizeMemCpyChk(CallInst *CI,
                                                     IRBuilder<> &B) {
  if (isFortifiedCallFoldable(CI, 3, 2, false)) {
    B.CreateMemCpy(CI->getArgOperand(0), 1, CI->getArgOperand(1), 1,
                   CI->getArgOperand(2));
    return CI->getArgOperand(0);
  }
  return nullptr;
}

Value *FortifiedLibCallSimplifier::optimizeMemMoveChk(CallInst *CI,
                                                      IRBuilder<> &B) {
  if (isFortifiedCallFoldable(CI, 3, 2, false)) {
    B.CreateMemMove(CI->getArgOperand(0), 1, CI->getArgOperand(1), 1,
                    CI->getArgOperand(2));
    return CI->getArgOperand(0);
  }
  return nullptr;
}

Value *FortifiedLibCallSimplifier::optimizeMemSetChk(CallInst *CI,
                                                     IRBuilder<> &B) {
  // TODO: Try foldMallocMemset() here.

  if (isFortifiedCallFoldable(CI, 3, 2, false)) {
    Value *Val = B.CreateIntCast(CI->getArgOperand(1), B.getInt8Ty(), false);
    B.CreateMemSet(CI->getArgOperand(0), Val, CI->getArgOperand(2), 1);
    return CI->getArgOperand(0);
  }
  return nullptr;
}

Value *FortifiedLibCallSimplifier::optimizeStrpCpyChk(CallInst *CI,
                                                      IRBuilder<> &B,
                                                      LibFunc Func) {
  Function *Callee = CI->getCalledFunction();
  StringRef Name = Callee->getName();
  const DataLayout &DL = CI->getModule()->getDataLayout();
  Value *Dst = CI->getArgOperand(0), *Src = CI->getArgOperand(1),
        *ObjSize = CI->getArgOperand(2);

  // __stpcpy_chk(x,x,...)  -> x+strlen(x)
  if (Func == LibFunc_stpcpy_chk && !OnlyLowerUnknownSize && Dst == Src) {
    Value *StrLen = emitStrLen(Src, B, DL, TLI);
    return StrLen ? B.CreateInBoundsGEP(B.getInt8Ty(), Dst, StrLen) : nullptr;
  }

  // If a) we don't have any length information, or b) we know this will
  // fit then just lower to a plain st[rp]cpy. Otherwise we'll keep our
  // st[rp]cpy_chk call which may fail at runtime if the size is too long.
  // TODO: It might be nice to get a maximum length out of the possible
  // string lengths for varying.
  if (isFortifiedCallFoldable(CI, 2, 1, true))
    return emitStrCpy(Dst, Src, B, TLI, Name.substr(2, 6));

  if (OnlyLowerUnknownSize)
    return nullptr;

  // Maybe we can stil fold __st[rp]cpy_chk to __memcpy_chk.
  uint64_t Len = GetStringLength(Src);
  if (Len == 0)
    return nullptr;

  Type *SizeTTy = DL.getIntPtrType(CI->getContext());
  Value *LenV = ConstantInt::get(SizeTTy, Len);
  Value *Ret = emitMemCpyChk(Dst, Src, LenV, ObjSize, B, DL, TLI);
  // If the function was an __stpcpy_chk, and we were able to fold it into
  // a __memcpy_chk, we still need to return the correct end pointer.
  if (Ret && Func == LibFunc_stpcpy_chk)
    return B.CreateGEP(B.getInt8Ty(), Dst, ConstantInt::get(SizeTTy, Len - 1));
  return Ret;
}

Value *FortifiedLibCallSimplifier::optimizeStrpNCpyChk(CallInst *CI,
                                                       IRBuilder<> &B,
                                                       LibFunc Func) {
  Function *Callee = CI->getCalledFunction();
  StringRef Name = Callee->getName();
  if (isFortifiedCallFoldable(CI, 3, 2, false)) {
    Value *Ret = emitStrNCpy(CI->getArgOperand(0), CI->getArgOperand(1),
                             CI->getArgOperand(2), B, TLI, Name.substr(2, 7));
    return Ret;
  }
  return nullptr;
}

Value *FortifiedLibCallSimplifier::optimizeCall(CallInst *CI) {
  // FIXME: We shouldn't be changing "nobuiltin" or TLI unavailable calls here.
  // Some clang users checked for _chk libcall availability using:
  //   __has_builtin(__builtin___memcpy_chk)
  // When compiling with -fno-builtin, this is always true.
  // When passing -ffreestanding/-mkernel, which both imply -fno-builtin, we
  // end up with fortified libcalls, which isn't acceptable in a freestanding
  // environment which only provides their non-fortified counterparts.
  //
  // Until we change clang and/or teach external users to check for availability
  // differently, disregard the "nobuiltin" attribute and TLI::has.
  //
  // PR23093.

  LibFunc Func;
  Function *Callee = CI->getCalledFunction();

  SmallVector<OperandBundleDef, 2> OpBundles;
  CI->getOperandBundlesAsDefs(OpBundles);
  IRBuilder<> Builder(CI, /*FPMathTag=*/nullptr, OpBundles);
  bool isCallingConvC = isCallingConvCCompatible(CI);

  // First, check that this is a known library functions and that the prototype
  // is correct.
  if (!TLI->getLibFunc(*Callee, Func))
    return nullptr;

  // We never change the calling convention.
  if (!ignoreCallingConv(Func) && !isCallingConvC)
    return nullptr;

  switch (Func) {
  case LibFunc_memcpy_chk:
    return optimizeMemCpyChk(CI, Builder);
  case LibFunc_memmove_chk:
    return optimizeMemMoveChk(CI, Builder);
  case LibFunc_memset_chk:
    return optimizeMemSetChk(CI, Builder);
  case LibFunc_stpcpy_chk:
  case LibFunc_strcpy_chk:
    return optimizeStrpCpyChk(CI, Builder, Func);
  case LibFunc_stpncpy_chk:
  case LibFunc_strncpy_chk:
    return optimizeStrpNCpyChk(CI, Builder, Func);
  default:
    break;
  }
  return nullptr;
}

FortifiedLibCallSimplifier::FortifiedLibCallSimplifier(
    const TargetLibraryInfo *TLI, bool OnlyLowerUnknownSize)
    : TLI(TLI), OnlyLowerUnknownSize(OnlyLowerUnknownSize) {}<|MERGE_RESOLUTION|>--- conflicted
+++ resolved
@@ -104,8 +104,6 @@
   });
 }
 
-<<<<<<< HEAD
-=======
 static Value *convertStrToNumber(CallInst *CI, StringRef &Str, int64_t Base) {
   if (Base < 2 || Base > 36)
     // handle special zero base
@@ -176,7 +174,6 @@
   return true;
 }
 
->>>>>>> 681bdae9
 //===----------------------------------------------------------------------===//
 // String and Memory Library Call Optimizations
 //===----------------------------------------------------------------------===//
@@ -1781,6 +1778,29 @@
   // toascii(c) -> c & 0x7f
   return B.CreateAnd(CI->getArgOperand(0),
                      ConstantInt::get(CI->getType(), 0x7F));
+}
+
+Value *LibCallSimplifier::optimizeAtoi(CallInst *CI, IRBuilder<> &B) {
+  StringRef Str;
+  if (!getConstantStringInfo(CI->getArgOperand(0), Str))
+    return nullptr;
+
+  return convertStrToNumber(CI, Str, 10);
+}
+
+Value *LibCallSimplifier::optimizeStrtol(CallInst *CI, IRBuilder<> &B) {
+  StringRef Str;
+  if (!getConstantStringInfo(CI->getArgOperand(0), Str))
+    return nullptr;
+
+  if (!isa<ConstantPointerNull>(CI->getArgOperand(1)))
+    return nullptr;
+
+  if (ConstantInt *CInt = dyn_cast<ConstantInt>(CI->getArgOperand(2))) {
+    return convertStrToNumber(CI, Str, CInt->getSExtValue());
+  }
+
+  return nullptr;
 }
 
 //===----------------------------------------------------------------------===//
@@ -2510,6 +2530,13 @@
       return optimizeIsAscii(CI, Builder);
     case LibFunc_toascii:
       return optimizeToAscii(CI, Builder);
+    case LibFunc_atoi:
+    case LibFunc_atol:
+    case LibFunc_atoll:
+      return optimizeAtoi(CI, Builder);
+    case LibFunc_strtol:
+    case LibFunc_strtoll:
+      return optimizeStrtol(CI, Builder);
     case LibFunc_printf:
       return optimizePrintF(CI, Builder);
     case LibFunc_sprintf:
