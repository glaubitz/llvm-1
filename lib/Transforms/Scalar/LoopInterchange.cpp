//===- LoopInterchange.cpp - Loop interchange pass-------------------------===//
//
//                     The LLVM Compiler Infrastructure
//
// This file is distributed under the University of Illinois Open Source
// License. See LICENSE.TXT for details.
//
//===----------------------------------------------------------------------===//
//
// This Pass handles loop interchange transform.
// This pass interchanges loops to provide a more cache-friendly memory access
// patterns.
//
//===----------------------------------------------------------------------===//

#include "llvm/ADT/STLExtras.h"
#include "llvm/ADT/SmallVector.h"
#include "llvm/ADT/Statistic.h"
#include "llvm/ADT/StringRef.h"
#include "llvm/Analysis/AliasAnalysis.h"
#include "llvm/Analysis/DependenceAnalysis.h"
#include "llvm/Analysis/LoopInfo.h"
#include "llvm/Analysis/OptimizationRemarkEmitter.h"
#include "llvm/Analysis/ScalarEvolution.h"
#include "llvm/Analysis/ScalarEvolutionExpressions.h"
#include "llvm/IR/BasicBlock.h"
#include "llvm/IR/Constants.h"
#include "llvm/IR/DiagnosticInfo.h"
#include "llvm/IR/Dominators.h"
#include "llvm/IR/Function.h"
#include "llvm/IR/InstrTypes.h"
#include "llvm/IR/Instruction.h"
#include "llvm/IR/Instructions.h"
#include "llvm/IR/Type.h"
#include "llvm/IR/User.h"
#include "llvm/IR/Value.h"
#include "llvm/Pass.h"
#include "llvm/Support/Casting.h"
#include "llvm/Support/CommandLine.h"
#include "llvm/Support/Debug.h"
#include "llvm/Support/ErrorHandling.h"
#include "llvm/Support/raw_ostream.h"
#include "llvm/Transforms/Scalar.h"
#include "llvm/Transforms/Utils.h"
#include "llvm/Transforms/Utils/BasicBlockUtils.h"
#include "llvm/Transforms/Utils/LoopUtils.h"
#include <cassert>
#include <utility>
#include <vector>

using namespace llvm;

#define DEBUG_TYPE "loop-interchange"

STATISTIC(LoopsInterchanged, "Number of loops interchanged");

static cl::opt<int> LoopInterchangeCostThreshold(
    "loop-interchange-threshold", cl::init(0), cl::Hidden,
    cl::desc("Interchange if you gain more than this number"));

namespace {

using LoopVector = SmallVector<Loop *, 8>;

// TODO: Check if we can use a sparse matrix here.
using CharMatrix = std::vector<std::vector<char>>;

} // end anonymous namespace

// Maximum number of dependencies that can be handled in the dependency matrix.
static const unsigned MaxMemInstrCount = 100;

// Maximum loop depth supported.
static const unsigned MaxLoopNestDepth = 10;

#ifdef DUMP_DEP_MATRICIES
static void printDepMatrix(CharMatrix &DepMatrix) {
  for (auto &Row : DepMatrix) {
    for (auto D : Row)
      LLVM_DEBUG(dbgs() << D << " ");
    LLVM_DEBUG(dbgs() << "\n");
  }
}
#endif

static bool populateDependencyMatrix(CharMatrix &DepMatrix, unsigned Level,
                                     Loop *L, DependenceInfo *DI) {
  using ValueVector = SmallVector<Value *, 16>;

  ValueVector MemInstr;

  // For each block.
  for (BasicBlock *BB : L->blocks()) {
    // Scan the BB and collect legal loads and stores.
    for (Instruction &I : *BB) {
      if (!isa<Instruction>(I))
        return false;
      if (auto *Ld = dyn_cast<LoadInst>(&I)) {
        if (!Ld->isSimple())
          return false;
        MemInstr.push_back(&I);
      } else if (auto *St = dyn_cast<StoreInst>(&I)) {
        if (!St->isSimple())
          return false;
        MemInstr.push_back(&I);
      }
    }
  }

  LLVM_DEBUG(dbgs() << "Found " << MemInstr.size()
                    << " Loads and Stores to analyze\n");

  ValueVector::iterator I, IE, J, JE;

  for (I = MemInstr.begin(), IE = MemInstr.end(); I != IE; ++I) {
    for (J = I, JE = MemInstr.end(); J != JE; ++J) {
      std::vector<char> Dep;
      Instruction *Src = cast<Instruction>(*I);
      Instruction *Dst = cast<Instruction>(*J);
      if (Src == Dst)
        continue;
      // Ignore Input dependencies.
      if (isa<LoadInst>(Src) && isa<LoadInst>(Dst))
        continue;
      // Track Output, Flow, and Anti dependencies.
      if (auto D = DI->depends(Src, Dst, true)) {
        assert(D->isOrdered() && "Expected an output, flow or anti dep.");
        LLVM_DEBUG(StringRef DepType =
                       D->isFlow() ? "flow" : D->isAnti() ? "anti" : "output";
                   dbgs() << "Found " << DepType
                          << " dependency between Src and Dst\n"
                          << " Src:" << *Src << "\n Dst:" << *Dst << '\n');
        unsigned Levels = D->getLevels();
        char Direction;
        for (unsigned II = 1; II <= Levels; ++II) {
          const SCEV *Distance = D->getDistance(II);
          const SCEVConstant *SCEVConst =
              dyn_cast_or_null<SCEVConstant>(Distance);
          if (SCEVConst) {
            const ConstantInt *CI = SCEVConst->getValue();
            if (CI->isNegative())
              Direction = '<';
            else if (CI->isZero())
              Direction = '=';
            else
              Direction = '>';
            Dep.push_back(Direction);
          } else if (D->isScalar(II)) {
            Direction = 'S';
            Dep.push_back(Direction);
          } else {
            unsigned Dir = D->getDirection(II);
            if (Dir == Dependence::DVEntry::LT ||
                Dir == Dependence::DVEntry::LE)
              Direction = '<';
            else if (Dir == Dependence::DVEntry::GT ||
                     Dir == Dependence::DVEntry::GE)
              Direction = '>';
            else if (Dir == Dependence::DVEntry::EQ)
              Direction = '=';
            else
              Direction = '*';
            Dep.push_back(Direction);
          }
        }
        while (Dep.size() != Level) {
          Dep.push_back('I');
        }

        DepMatrix.push_back(Dep);
        if (DepMatrix.size() > MaxMemInstrCount) {
          LLVM_DEBUG(dbgs() << "Cannot handle more than " << MaxMemInstrCount
                            << " dependencies inside loop\n");
          return false;
        }
      }
    }
  }

  return true;
}

// A loop is moved from index 'from' to an index 'to'. Update the Dependence
// matrix by exchanging the two columns.
static void interChangeDependencies(CharMatrix &DepMatrix, unsigned FromIndx,
                                    unsigned ToIndx) {
  unsigned numRows = DepMatrix.size();
  for (unsigned i = 0; i < numRows; ++i) {
    char TmpVal = DepMatrix[i][ToIndx];
    DepMatrix[i][ToIndx] = DepMatrix[i][FromIndx];
    DepMatrix[i][FromIndx] = TmpVal;
  }
}

// Checks if outermost non '=','S'or'I' dependence in the dependence matrix is
// '>'
static bool isOuterMostDepPositive(CharMatrix &DepMatrix, unsigned Row,
                                   unsigned Column) {
  for (unsigned i = 0; i <= Column; ++i) {
    if (DepMatrix[Row][i] == '<')
      return false;
    if (DepMatrix[Row][i] == '>')
      return true;
  }
  // All dependencies were '=','S' or 'I'
  return false;
}

// Checks if no dependence exist in the dependency matrix in Row before Column.
static bool containsNoDependence(CharMatrix &DepMatrix, unsigned Row,
                                 unsigned Column) {
  for (unsigned i = 0; i < Column; ++i) {
    if (DepMatrix[Row][i] != '=' && DepMatrix[Row][i] != 'S' &&
        DepMatrix[Row][i] != 'I')
      return false;
  }
  return true;
}

static bool validDepInterchange(CharMatrix &DepMatrix, unsigned Row,
                                unsigned OuterLoopId, char InnerDep,
                                char OuterDep) {
  if (isOuterMostDepPositive(DepMatrix, Row, OuterLoopId))
    return false;

  if (InnerDep == OuterDep)
    return true;

  // It is legal to interchange if and only if after interchange no row has a
  // '>' direction as the leftmost non-'='.

  if (InnerDep == '=' || InnerDep == 'S' || InnerDep == 'I')
    return true;

  if (InnerDep == '<')
    return true;

  if (InnerDep == '>') {
    // If OuterLoopId represents outermost loop then interchanging will make the
    // 1st dependency as '>'
    if (OuterLoopId == 0)
      return false;

    // If all dependencies before OuterloopId are '=','S'or 'I'. Then
    // interchanging will result in this row having an outermost non '='
    // dependency of '>'
    if (!containsNoDependence(DepMatrix, Row, OuterLoopId))
      return true;
  }

  return false;
}

// Checks if it is legal to interchange 2 loops.
// [Theorem] A permutation of the loops in a perfect nest is legal if and only
// if the direction matrix, after the same permutation is applied to its
// columns, has no ">" direction as the leftmost non-"=" direction in any row.
static bool isLegalToInterChangeLoops(CharMatrix &DepMatrix,
                                      unsigned InnerLoopId,
                                      unsigned OuterLoopId) {
  unsigned NumRows = DepMatrix.size();
  // For each row check if it is valid to interchange.
  for (unsigned Row = 0; Row < NumRows; ++Row) {
    char InnerDep = DepMatrix[Row][InnerLoopId];
    char OuterDep = DepMatrix[Row][OuterLoopId];
    if (InnerDep == '*' || OuterDep == '*')
      return false;
    if (!validDepInterchange(DepMatrix, Row, OuterLoopId, InnerDep, OuterDep))
      return false;
  }
  return true;
}

static void populateWorklist(Loop &L, SmallVector<LoopVector, 8> &V) {
  LLVM_DEBUG(dbgs() << "Calling populateWorklist on Func: "
                    << L.getHeader()->getParent()->getName() << " Loop: %"
                    << L.getHeader()->getName() << '\n');
  LoopVector LoopList;
  Loop *CurrentLoop = &L;
  const std::vector<Loop *> *Vec = &CurrentLoop->getSubLoops();
  while (!Vec->empty()) {
    // The current loop has multiple subloops in it hence it is not tightly
    // nested.
    // Discard all loops above it added into Worklist.
    if (Vec->size() != 1) {
      LoopList.clear();
      return;
    }
    LoopList.push_back(CurrentLoop);
    CurrentLoop = Vec->front();
    Vec = &CurrentLoop->getSubLoops();
  }
  LoopList.push_back(CurrentLoop);
  V.push_back(std::move(LoopList));
}

static PHINode *getInductionVariable(Loop *L, ScalarEvolution *SE) {
  PHINode *InnerIndexVar = L->getCanonicalInductionVariable();
  if (InnerIndexVar)
    return InnerIndexVar;
  if (L->getLoopLatch() == nullptr || L->getLoopPredecessor() == nullptr)
    return nullptr;
  for (BasicBlock::iterator I = L->getHeader()->begin(); isa<PHINode>(I); ++I) {
    PHINode *PhiVar = cast<PHINode>(I);
    Type *PhiTy = PhiVar->getType();
    if (!PhiTy->isIntegerTy() && !PhiTy->isFloatingPointTy() &&
        !PhiTy->isPointerTy())
      return nullptr;
    const SCEVAddRecExpr *AddRec =
        dyn_cast<SCEVAddRecExpr>(SE->getSCEV(PhiVar));
    if (!AddRec || !AddRec->isAffine())
      continue;
    const SCEV *Step = AddRec->getStepRecurrence(*SE);
    if (!isa<SCEVConstant>(Step))
      continue;
    // Found the induction variable.
    // FIXME: Handle loops with more than one induction variable. Note that,
    // currently, legality makes sure we have only one induction variable.
    return PhiVar;
  }
  return nullptr;
}

namespace {

/// LoopInterchangeLegality checks if it is legal to interchange the loop.
class LoopInterchangeLegality {
public:
  LoopInterchangeLegality(Loop *Outer, Loop *Inner, ScalarEvolution *SE,
                          LoopInfo *LI, DominatorTree *DT, bool PreserveLCSSA,
                          OptimizationRemarkEmitter *ORE)
      : OuterLoop(Outer), InnerLoop(Inner), SE(SE), LI(LI), DT(DT),
        PreserveLCSSA(PreserveLCSSA), ORE(ORE) {}

  /// Check if the loops can be interchanged.
  bool canInterchangeLoops(unsigned InnerLoopId, unsigned OuterLoopId,
                           CharMatrix &DepMatrix);

  /// Check if the loop structure is understood. We do not handle triangular
  /// loops for now.
  bool isLoopStructureUnderstood(PHINode *InnerInductionVar);

  bool currentLimitations();

  bool hasInnerLoopReduction() { return InnerLoopHasReduction; }

private:
  bool tightlyNested(Loop *Outer, Loop *Inner);
  bool containsUnsafeInstructionsInHeader(BasicBlock *BB);
  bool areAllUsesReductions(Instruction *Ins, Loop *L);
  bool containsUnsafeInstructionsInLatch(BasicBlock *BB);
  bool findInductionAndReductions(Loop *L,
                                  SmallVector<PHINode *, 8> &Inductions,
                                  SmallVector<PHINode *, 8> &Reductions);

  Loop *OuterLoop;
  Loop *InnerLoop;

  ScalarEvolution *SE;
  LoopInfo *LI;
  DominatorTree *DT;
  bool PreserveLCSSA;

  /// Interface to emit optimization remarks.
  OptimizationRemarkEmitter *ORE;

  bool InnerLoopHasReduction = false;
};

/// LoopInterchangeProfitability checks if it is profitable to interchange the
/// loop.
class LoopInterchangeProfitability {
public:
  LoopInterchangeProfitability(Loop *Outer, Loop *Inner, ScalarEvolution *SE,
                               OptimizationRemarkEmitter *ORE)
      : OuterLoop(Outer), InnerLoop(Inner), SE(SE), ORE(ORE) {}

  /// Check if the loop interchange is profitable.
  bool isProfitable(unsigned InnerLoopId, unsigned OuterLoopId,
                    CharMatrix &DepMatrix);

private:
  int getInstrOrderCost();

  Loop *OuterLoop;
  Loop *InnerLoop;

  /// Scev analysis.
  ScalarEvolution *SE;

  /// Interface to emit optimization remarks.
  OptimizationRemarkEmitter *ORE;
};

/// LoopInterchangeTransform interchanges the loop.
class LoopInterchangeTransform {
public:
  LoopInterchangeTransform(Loop *Outer, Loop *Inner, ScalarEvolution *SE,
                           LoopInfo *LI, DominatorTree *DT,
                           BasicBlock *LoopNestExit,
                           bool InnerLoopContainsReductions)
      : OuterLoop(Outer), InnerLoop(Inner), SE(SE), LI(LI), DT(DT),
        LoopExit(LoopNestExit),
        InnerLoopHasReduction(InnerLoopContainsReductions) {}

  /// Interchange OuterLoop and InnerLoop.
  bool transform();
  void restructureLoops(Loop *NewInner, Loop *NewOuter,
                        BasicBlock *OrigInnerPreHeader,
                        BasicBlock *OrigOuterPreHeader);
  void removeChildLoop(Loop *OuterLoop, Loop *InnerLoop);

private:
  void splitInnerLoopLatch(Instruction *);
  void splitInnerLoopHeader();
  bool adjustLoopLinks();
  void adjustLoopPreheaders();
  bool adjustLoopBranches();
  void updateIncomingBlock(BasicBlock *CurrBlock, BasicBlock *OldPred,
                           BasicBlock *NewPred);

  Loop *OuterLoop;
  Loop *InnerLoop;

  /// Scev analysis.
  ScalarEvolution *SE;

  LoopInfo *LI;
  DominatorTree *DT;
  BasicBlock *LoopExit;
  bool InnerLoopHasReduction;
};

// Main LoopInterchange Pass.
struct LoopInterchange : public FunctionPass {
  static char ID;
  ScalarEvolution *SE = nullptr;
  LoopInfo *LI = nullptr;
  DependenceInfo *DI = nullptr;
  DominatorTree *DT = nullptr;
  bool PreserveLCSSA;

  /// Interface to emit optimization remarks.
  OptimizationRemarkEmitter *ORE;

  LoopInterchange() : FunctionPass(ID) {
    initializeLoopInterchangePass(*PassRegistry::getPassRegistry());
  }

  void getAnalysisUsage(AnalysisUsage &AU) const override {
    AU.addRequired<ScalarEvolutionWrapperPass>();
    AU.addRequired<AAResultsWrapperPass>();
    AU.addRequired<DominatorTreeWrapperPass>();
    AU.addRequired<LoopInfoWrapperPass>();
    AU.addRequired<DependenceAnalysisWrapperPass>();
    AU.addRequiredID(LoopSimplifyID);
    AU.addRequiredID(LCSSAID);
    AU.addRequired<OptimizationRemarkEmitterWrapperPass>();

    AU.addPreserved<DominatorTreeWrapperPass>();
    AU.addPreserved<LoopInfoWrapperPass>();
  }

  bool runOnFunction(Function &F) override {
    if (skipFunction(F))
      return false;

    SE = &getAnalysis<ScalarEvolutionWrapperPass>().getSE();
    LI = &getAnalysis<LoopInfoWrapperPass>().getLoopInfo();
    DI = &getAnalysis<DependenceAnalysisWrapperPass>().getDI();
    DT = &getAnalysis<DominatorTreeWrapperPass>().getDomTree();
    ORE = &getAnalysis<OptimizationRemarkEmitterWrapperPass>().getORE();
    PreserveLCSSA = mustPreserveAnalysisID(LCSSAID);

    // Build up a worklist of loop pairs to analyze.
    SmallVector<LoopVector, 8> Worklist;

    for (Loop *L : *LI)
      populateWorklist(*L, Worklist);

    LLVM_DEBUG(dbgs() << "Worklist size = " << Worklist.size() << "\n");
    bool Changed = true;
    while (!Worklist.empty()) {
      LoopVector LoopList = Worklist.pop_back_val();
      Changed = processLoopList(LoopList, F);
    }
    return Changed;
  }

  bool isComputableLoopNest(LoopVector LoopList) {
    for (Loop *L : LoopList) {
      const SCEV *ExitCountOuter = SE->getBackedgeTakenCount(L);
      if (ExitCountOuter == SE->getCouldNotCompute()) {
        LLVM_DEBUG(dbgs() << "Couldn't compute backedge count\n");
        return false;
      }
      if (L->getNumBackEdges() != 1) {
        LLVM_DEBUG(dbgs() << "NumBackEdges is not equal to 1\n");
        return false;
      }
      if (!L->getExitingBlock()) {
        LLVM_DEBUG(dbgs() << "Loop doesn't have unique exit block\n");
        return false;
      }
    }
    return true;
  }

  unsigned selectLoopForInterchange(const LoopVector &LoopList) {
    // TODO: Add a better heuristic to select the loop to be interchanged based
    // on the dependence matrix. Currently we select the innermost loop.
    return LoopList.size() - 1;
  }

  bool processLoopList(LoopVector LoopList, Function &F) {
    bool Changed = false;
    unsigned LoopNestDepth = LoopList.size();
    if (LoopNestDepth < 2) {
      LLVM_DEBUG(dbgs() << "Loop doesn't contain minimum nesting level.\n");
      return false;
    }
    if (LoopNestDepth > MaxLoopNestDepth) {
      LLVM_DEBUG(dbgs() << "Cannot handle loops of depth greater than "
                        << MaxLoopNestDepth << "\n");
      return false;
    }
    if (!isComputableLoopNest(LoopList)) {
      LLVM_DEBUG(dbgs() << "Not valid loop candidate for interchange\n");
      return false;
    }

    LLVM_DEBUG(dbgs() << "Processing LoopList of size = " << LoopNestDepth
                      << "\n");

    CharMatrix DependencyMatrix;
    Loop *OuterMostLoop = *(LoopList.begin());
    if (!populateDependencyMatrix(DependencyMatrix, LoopNestDepth,
                                  OuterMostLoop, DI)) {
      LLVM_DEBUG(dbgs() << "Populating dependency matrix failed\n");
      return false;
    }
#ifdef DUMP_DEP_MATRICIES
    LLVM_DEBUG(dbgs() << "Dependence before interchange\n");
    printDepMatrix(DependencyMatrix);
#endif

<<<<<<< HEAD
    BasicBlock *OuterMostLoopLatch = OuterMostLoop->getLoopLatch();
    BranchInst *OuterMostLoopLatchBI =
        dyn_cast<BranchInst>(OuterMostLoopLatch->getTerminator());
    if (!OuterMostLoopLatchBI || OuterMostLoopLatchBI->getNumSuccessors() != 2)
      return false;

    // Since we currently do not handle LCSSA PHI's any failure in loop
    // condition will now branch to LoopNestExit.
    // TODO: This should be removed once we handle LCSSA PHI nodes.

    // Get the Outermost loop exit.
    BasicBlock *LoopNestExit;
    if (OuterMostLoopLatchBI->getSuccessor(0) == OuterMostLoop->getHeader())
      LoopNestExit = OuterMostLoopLatchBI->getSuccessor(1);
    else
      LoopNestExit = OuterMostLoopLatchBI->getSuccessor(0);

    if (isa<PHINode>(LoopNestExit->begin())) {
      DEBUG(dbgs() << "PHI Nodes in loop nest exit is not handled for now "
                      "since on failure all loops branch to loop nest exit.\n");
=======
    // Get the Outermost loop exit.
    BasicBlock *LoopNestExit = OuterMostLoop->getExitBlock();
    if (!LoopNestExit) {
      LLVM_DEBUG(dbgs() << "OuterMostLoop needs an unique exit block");
>>>>>>> 681bdae9
      return false;
    }

    unsigned SelecLoopId = selectLoopForInterchange(LoopList);
    // Move the selected loop outwards to the best possible position.
    for (unsigned i = SelecLoopId; i > 0; i--) {
      bool Interchanged =
          processLoop(LoopList, i, i - 1, LoopNestExit, DependencyMatrix);
      if (!Interchanged)
        return Changed;
      // Loops interchanged reflect the same in LoopList
      std::swap(LoopList[i - 1], LoopList[i]);

      // Update the DependencyMatrix
      interChangeDependencies(DependencyMatrix, i, i - 1);
#ifdef DUMP_DEP_MATRICIES
      LLVM_DEBUG(dbgs() << "Dependence after interchange\n");
      printDepMatrix(DependencyMatrix);
#endif
      Changed |= Interchanged;
    }
    return Changed;
  }

  bool processLoop(LoopVector LoopList, unsigned InnerLoopId,
                   unsigned OuterLoopId, BasicBlock *LoopNestExit,
                   std::vector<std::vector<char>> &DependencyMatrix) {
    LLVM_DEBUG(dbgs() << "Processing Inner Loop Id = " << InnerLoopId
                      << " and OuterLoopId = " << OuterLoopId << "\n");
    Loop *InnerLoop = LoopList[InnerLoopId];
    Loop *OuterLoop = LoopList[OuterLoopId];

    LoopInterchangeLegality LIL(OuterLoop, InnerLoop, SE, LI, DT,
                                PreserveLCSSA, ORE);
    if (!LIL.canInterchangeLoops(InnerLoopId, OuterLoopId, DependencyMatrix)) {
      LLVM_DEBUG(dbgs() << "Not interchanging loops. Cannot prove legality.\n");
      return false;
    }
    LLVM_DEBUG(dbgs() << "Loops are legal to interchange\n");
    LoopInterchangeProfitability LIP(OuterLoop, InnerLoop, SE, ORE);
    if (!LIP.isProfitable(InnerLoopId, OuterLoopId, DependencyMatrix)) {
      LLVM_DEBUG(dbgs() << "Interchanging loops not profitable.\n");
      return false;
    }

    ORE->emit([&]() {
      return OptimizationRemark(DEBUG_TYPE, "Interchanged",
                                InnerLoop->getStartLoc(),
                                InnerLoop->getHeader())
             << "Loop interchanged with enclosing loop.";
    });

    LoopInterchangeTransform LIT(OuterLoop, InnerLoop, SE, LI, DT,
                                 LoopNestExit, LIL.hasInnerLoopReduction());
    LIT.transform();
    LLVM_DEBUG(dbgs() << "Loops interchanged.\n");
    LoopsInterchanged++;
    return true;
  }
};

} // end anonymous namespace

bool LoopInterchangeLegality::areAllUsesReductions(Instruction *Ins, Loop *L) {
  return llvm::none_of(Ins->users(), [=](User *U) -> bool {
    auto *UserIns = dyn_cast<PHINode>(U);
    RecurrenceDescriptor RD;
    return !UserIns || !RecurrenceDescriptor::isReductionPHI(UserIns, L, RD);
  });
}

bool LoopInterchangeLegality::containsUnsafeInstructionsInHeader(
    BasicBlock *BB) {
  for (Instruction &I : *BB) {
    // Load corresponding to reduction PHI's are safe while concluding if
    // tightly nested.
    if (LoadInst *L = dyn_cast<LoadInst>(&I)) {
      if (!areAllUsesReductions(L, InnerLoop))
        return true;
    } else if (I.mayHaveSideEffects() || I.mayReadFromMemory())
      return true;
  }
  return false;
}

bool LoopInterchangeLegality::containsUnsafeInstructionsInLatch(
    BasicBlock *BB) {
  for (Instruction &I : *BB) {
    // Stores corresponding to reductions are safe while concluding if tightly
    // nested.
    if (StoreInst *L = dyn_cast<StoreInst>(&I)) {
      if (!isa<PHINode>(L->getOperand(0)))
        return true;
    } else if (I.mayHaveSideEffects() || I.mayReadFromMemory())
      return true;
  }
  return false;
}

bool LoopInterchangeLegality::tightlyNested(Loop *OuterLoop, Loop *InnerLoop) {
  BasicBlock *OuterLoopHeader = OuterLoop->getHeader();
  BasicBlock *InnerLoopPreHeader = InnerLoop->getLoopPreheader();
  BasicBlock *OuterLoopLatch = OuterLoop->getLoopLatch();

  LLVM_DEBUG(dbgs() << "Checking if loops are tightly nested\n");

  // A perfectly nested loop will not have any branch in between the outer and
  // inner block i.e. outer header will branch to either inner preheader and
  // outerloop latch.
  BranchInst *OuterLoopHeaderBI =
      dyn_cast<BranchInst>(OuterLoopHeader->getTerminator());
  if (!OuterLoopHeaderBI)
    return false;

  for (BasicBlock *Succ : OuterLoopHeaderBI->successors())
    if (Succ != InnerLoopPreHeader && Succ != OuterLoopLatch)
      return false;

  LLVM_DEBUG(dbgs() << "Checking instructions in Loop header and Loop latch\n");
  // We do not have any basic block in between now make sure the outer header
  // and outer loop latch doesn't contain any unsafe instructions.
  if (containsUnsafeInstructionsInHeader(OuterLoopHeader) ||
      containsUnsafeInstructionsInLatch(OuterLoopLatch))
    return false;

  LLVM_DEBUG(dbgs() << "Loops are perfectly nested\n");
  // We have a perfect loop nest.
  return true;
}

bool LoopInterchangeLegality::isLoopStructureUnderstood(
    PHINode *InnerInduction) {
  unsigned Num = InnerInduction->getNumOperands();
  BasicBlock *InnerLoopPreheader = InnerLoop->getLoopPreheader();
  for (unsigned i = 0; i < Num; ++i) {
    Value *Val = InnerInduction->getOperand(i);
    if (isa<Constant>(Val))
      continue;
    Instruction *I = dyn_cast<Instruction>(Val);
    if (!I)
      return false;
    // TODO: Handle triangular loops.
    // e.g. for(int i=0;i<N;i++)
    //        for(int j=i;j<N;j++)
    unsigned IncomBlockIndx = PHINode::getIncomingValueNumForOperand(i);
    if (InnerInduction->getIncomingBlock(IncomBlockIndx) ==
            InnerLoopPreheader &&
        !OuterLoop->isLoopInvariant(I)) {
      return false;
    }
  }
  return true;
}

bool LoopInterchangeLegality::findInductionAndReductions(
    Loop *L, SmallVector<PHINode *, 8> &Inductions,
    SmallVector<PHINode *, 8> &Reductions) {
  if (!L->getLoopLatch() || !L->getLoopPredecessor())
    return false;
  for (PHINode &PHI : L->getHeader()->phis()) {
    RecurrenceDescriptor RD;
    InductionDescriptor ID;
    if (InductionDescriptor::isInductionPHI(&PHI, L, SE, ID))
      Inductions.push_back(&PHI);
    else if (RecurrenceDescriptor::isReductionPHI(&PHI, L, RD))
      Reductions.push_back(&PHI);
    else {
      LLVM_DEBUG(
          dbgs() << "Failed to recognize PHI as an induction or reduction.\n");
      return false;
    }
  }
  return true;
}

static bool containsSafePHI(BasicBlock *Block, bool isOuterLoopExitBlock) {
  for (PHINode &PHI : Block->phis()) {
    // Reduction lcssa phi will have only 1 incoming block that from loop latch.
    if (PHI.getNumIncomingValues() > 1)
      return false;
    Instruction *Ins = dyn_cast<Instruction>(PHI.getIncomingValue(0));
    if (!Ins)
      return false;
    // Incoming value for lcssa phi's in outer loop exit can only be inner loop
    // exits lcssa phi else it would not be tightly nested.
    if (!isa<PHINode>(Ins) && isOuterLoopExitBlock)
      return false;
  }
  return true;
}

static BasicBlock *getLoopLatchExitBlock(BasicBlock *LatchBlock,
                                         BasicBlock *LoopHeader) {
  if (BranchInst *BI = dyn_cast<BranchInst>(LatchBlock->getTerminator())) {
    assert(BI->getNumSuccessors() == 2 &&
           "Branch leaving loop latch must have 2 successors");
    for (BasicBlock *Succ : BI->successors()) {
      if (Succ == LoopHeader)
        continue;
      return Succ;
    }
  }
  return nullptr;
}

// This function indicates the current limitations in the transform as a result
// of which we do not proceed.
bool LoopInterchangeLegality::currentLimitations() {
  BasicBlock *InnerLoopPreHeader = InnerLoop->getLoopPreheader();
  BasicBlock *InnerLoopHeader = InnerLoop->getHeader();
  BasicBlock *InnerLoopLatch = InnerLoop->getLoopLatch();
<<<<<<< HEAD
  BasicBlock *OuterLoopLatch = OuterLoop->getLoopLatch();
  BasicBlock *OuterLoopHeader = OuterLoop->getHeader();
=======

  // transform currently expects the loop latches to also be the exiting
  // blocks.
  if (InnerLoop->getExitingBlock() != InnerLoopLatch ||
      OuterLoop->getExitingBlock() != OuterLoop->getLoopLatch() ||
      !isa<BranchInst>(InnerLoopLatch->getTerminator()) ||
      !isa<BranchInst>(OuterLoop->getLoopLatch()->getTerminator())) {
    LLVM_DEBUG(
        dbgs() << "Loops where the latch is not the exiting block are not"
               << " supported currently.\n");
    ORE->emit([&]() {
      return OptimizationRemarkMissed(DEBUG_TYPE, "ExitingNotLatch",
                                      OuterLoop->getStartLoc(),
                                      OuterLoop->getHeader())
             << "Loops where the latch is not the exiting block cannot be"
                " interchange currently.";
    });
    return true;
  }
>>>>>>> 681bdae9

  PHINode *InnerInductionVar;
  SmallVector<PHINode *, 8> Inductions;
  SmallVector<PHINode *, 8> Reductions;
  if (!findInductionAndReductions(InnerLoop, Inductions, Reductions)) {
    LLVM_DEBUG(
        dbgs() << "Only inner loops with induction or reduction PHI nodes "
               << "are supported currently.\n");
    ORE->emit([&]() {
      return OptimizationRemarkMissed(DEBUG_TYPE, "UnsupportedPHIInner",
                                      InnerLoop->getStartLoc(),
                                      InnerLoop->getHeader())
             << "Only inner loops with induction or reduction PHI nodes can be"
                " interchange currently.";
    });
    return true;
  }

  // TODO: Currently we handle only loops with 1 induction variable.
  if (Inductions.size() != 1) {
    LLVM_DEBUG(
        dbgs() << "We currently only support loops with 1 induction variable."
               << "Failed to interchange due to current limitation\n");
    ORE->emit([&]() {
      return OptimizationRemarkMissed(DEBUG_TYPE, "MultiInductionInner",
                                      InnerLoop->getStartLoc(),
                                      InnerLoop->getHeader())
             << "Only inner loops with 1 induction variable can be "
                "interchanged currently.";
    });
    return true;
  }
  if (Reductions.size() > 0)
    InnerLoopHasReduction = true;

  InnerInductionVar = Inductions.pop_back_val();
  Reductions.clear();
  if (!findInductionAndReductions(OuterLoop, Inductions, Reductions)) {
    LLVM_DEBUG(
        dbgs() << "Only outer loops with induction or reduction PHI nodes "
               << "are supported currently.\n");
    ORE->emit([&]() {
      return OptimizationRemarkMissed(DEBUG_TYPE, "UnsupportedPHIOuter",
                                      OuterLoop->getStartLoc(),
                                      OuterLoop->getHeader())
             << "Only outer loops with induction or reduction PHI nodes can be"
                " interchanged currently.";
    });
    return true;
  }

  // Outer loop cannot have reduction because then loops will not be tightly
  // nested.
  if (!Reductions.empty()) {
    LLVM_DEBUG(dbgs() << "Outer loops with reductions are not supported "
                      << "currently.\n");
    ORE->emit([&]() {
      return OptimizationRemarkMissed(DEBUG_TYPE, "ReductionsOuter",
                                      OuterLoop->getStartLoc(),
                                      OuterLoop->getHeader())
             << "Outer loops with reductions cannot be interchangeed "
                "currently.";
    });
    return true;
  }
  // TODO: Currently we handle only loops with 1 induction variable.
  if (Inductions.size() != 1) {
    LLVM_DEBUG(dbgs() << "Loops with more than 1 induction variables are not "
                      << "supported currently.\n");
    ORE->emit([&]() {
      return OptimizationRemarkMissed(DEBUG_TYPE, "MultiIndutionOuter",
                                      OuterLoop->getStartLoc(),
                                      OuterLoop->getHeader())
             << "Only outer loops with 1 induction variable can be "
                "interchanged currently.";
    });
    return true;
  }

  // TODO: Triangular loops are not handled for now.
  if (!isLoopStructureUnderstood(InnerInductionVar)) {
    LLVM_DEBUG(dbgs() << "Loop structure not understood by pass\n");
    ORE->emit([&]() {
      return OptimizationRemarkMissed(DEBUG_TYPE, "UnsupportedStructureInner",
                                      InnerLoop->getStartLoc(),
                                      InnerLoop->getHeader())
             << "Inner loop structure not understood currently.";
    });
    return true;
  }

  // TODO: We only handle LCSSA PHI's corresponding to reduction for now.
<<<<<<< HEAD
  BasicBlock *LoopExitBlock =
      getLoopLatchExitBlock(OuterLoopLatch, OuterLoopHeader);
  if (!LoopExitBlock || !containsSafePHI(LoopExitBlock, true)) {
    DEBUG(dbgs() << "Can only handle LCSSA PHIs in outer loops currently.\n");
    ORE->emit([&]() {
      return OptimizationRemarkMissed(DEBUG_TYPE, "NoLCSSAPHIOuter",
                                      OuterLoop->getStartLoc(),
                                      OuterLoop->getHeader())
             << "Only outer loops with LCSSA PHIs can be interchange "
                "currently.";
    });
    return true;
  }

  LoopExitBlock = getLoopLatchExitBlock(InnerLoopLatch, InnerLoopHeader);
  if (!LoopExitBlock || !containsSafePHI(LoopExitBlock, false)) {
    DEBUG(dbgs() << "Can only handle LCSSA PHIs in inner loops currently.\n");
=======
  BasicBlock *InnerExit = InnerLoop->getExitBlock();
  if (!containsSafePHI(InnerExit, false)) {
    LLVM_DEBUG(
        dbgs() << "Can only handle LCSSA PHIs in inner loops currently.\n");
>>>>>>> 681bdae9
    ORE->emit([&]() {
      return OptimizationRemarkMissed(DEBUG_TYPE, "NoLCSSAPHIOuterInner",
                                      InnerLoop->getStartLoc(),
                                      InnerLoop->getHeader())
             << "Only inner loops with LCSSA PHIs can be interchange "
                "currently.";
    });
    return true;
  }

  // TODO: Current limitation: Since we split the inner loop latch at the point
  // were induction variable is incremented (induction.next); We cannot have
  // more than 1 user of induction.next since it would result in broken code
  // after split.
  // e.g.
  // for(i=0;i<N;i++) {
  //    for(j = 0;j<M;j++) {
  //      A[j+1][i+2] = A[j][i]+k;
  //  }
  // }
  Instruction *InnerIndexVarInc = nullptr;
  if (InnerInductionVar->getIncomingBlock(0) == InnerLoopPreHeader)
    InnerIndexVarInc =
        dyn_cast<Instruction>(InnerInductionVar->getIncomingValue(1));
  else
    InnerIndexVarInc =
        dyn_cast<Instruction>(InnerInductionVar->getIncomingValue(0));

  if (!InnerIndexVarInc) {
    LLVM_DEBUG(
        dbgs() << "Did not find an instruction to increment the induction "
               << "variable.\n");
    ORE->emit([&]() {
      return OptimizationRemarkMissed(DEBUG_TYPE, "NoIncrementInInner",
                                      InnerLoop->getStartLoc(),
                                      InnerLoop->getHeader())
             << "The inner loop does not increment the induction variable.";
    });
    return true;
  }

  // Since we split the inner loop latch on this induction variable. Make sure
  // we do not have any instruction between the induction variable and branch
  // instruction.

  bool FoundInduction = false;
  for (const Instruction &I :
       llvm::reverse(InnerLoopLatch->instructionsWithoutDebug())) {
    if (isa<BranchInst>(I) || isa<CmpInst>(I) || isa<TruncInst>(I) ||
        isa<ZExtInst>(I))
      continue;

    // We found an instruction. If this is not induction variable then it is not
    // safe to split this loop latch.
    if (!I.isIdenticalTo(InnerIndexVarInc)) {
      LLVM_DEBUG(dbgs() << "Found unsupported instructions between induction "
                        << "variable increment and branch.\n");
      ORE->emit([&]() {
        return OptimizationRemarkMissed(
                   DEBUG_TYPE, "UnsupportedInsBetweenInduction",
                   InnerLoop->getStartLoc(), InnerLoop->getHeader())
               << "Found unsupported instruction between induction variable "
                  "increment and branch.";
      });
      return true;
    }

    FoundInduction = true;
    break;
  }
  // The loop latch ended and we didn't find the induction variable return as
  // current limitation.
  if (!FoundInduction) {
    LLVM_DEBUG(dbgs() << "Did not find the induction variable.\n");
    ORE->emit([&]() {
      return OptimizationRemarkMissed(DEBUG_TYPE, "NoIndutionVariable",
                                      InnerLoop->getStartLoc(),
                                      InnerLoop->getHeader())
             << "Did not find the induction variable.";
    });
    return true;
  }
  return false;
}

// We currently support LCSSA PHI nodes in the outer loop exit, if their
// incoming values do not come from the outer loop latch or if the
// outer loop latch has a single predecessor. In that case, the value will
// be available if both the inner and outer loop conditions are true, which
// will still be true after interchanging. If we have multiple predecessor,
// that may not be the case, e.g. because the outer loop latch may be executed
// if the inner loop is not executed.
static bool areLoopExitPHIsSupported(Loop *OuterLoop, Loop *InnerLoop) {
  BasicBlock *LoopNestExit = OuterLoop->getUniqueExitBlock();
  for (PHINode &PHI : LoopNestExit->phis()) {
    //  FIXME: We currently are not able to detect floating point reductions
    //         and have to use floating point PHIs as a proxy to prevent
    //         interchanging in the presence of floating point reductions.
    if (PHI.getType()->isFloatingPointTy())
      return false;
    for (unsigned i = 0; i < PHI.getNumIncomingValues(); i++) {
     Instruction *IncomingI = dyn_cast<Instruction>(PHI.getIncomingValue(i));
     if (!IncomingI || IncomingI->getParent() != OuterLoop->getLoopLatch())
       continue;

     // The incoming value is defined in the outer loop latch. Currently we
     // only support that in case the outer loop latch has a single predecessor.
     // This guarantees that the outer loop latch is executed if and only if
     // the inner loop is executed (because tightlyNested() guarantees that the
     // outer loop header only branches to the inner loop or the outer loop
     // latch).
     // FIXME: We could weaken this logic and allow multiple predecessors,
     //        if the values are produced outside the loop latch. We would need
     //        additional logic to update the PHI nodes in the exit block as
     //        well.
     if (OuterLoop->getLoopLatch()->getUniquePredecessor() == nullptr)
       return false;
    }
  }
  return true;
}

bool LoopInterchangeLegality::canInterchangeLoops(unsigned InnerLoopId,
                                                  unsigned OuterLoopId,
                                                  CharMatrix &DepMatrix) {
  if (!isLegalToInterChangeLoops(DepMatrix, InnerLoopId, OuterLoopId)) {
    LLVM_DEBUG(dbgs() << "Failed interchange InnerLoopId = " << InnerLoopId
                      << " and OuterLoopId = " << OuterLoopId
                      << " due to dependence\n");
    ORE->emit([&]() {
      return OptimizationRemarkMissed(DEBUG_TYPE, "Dependence",
                                      InnerLoop->getStartLoc(),
                                      InnerLoop->getHeader())
             << "Cannot interchange loops due to dependences.";
    });
    return false;
  }
  // Check if outer and inner loop contain legal instructions only.
  for (auto *BB : OuterLoop->blocks())
    for (Instruction &I : BB->instructionsWithoutDebug())
      if (CallInst *CI = dyn_cast<CallInst>(&I)) {
        // readnone functions do not prevent interchanging.
        if (CI->doesNotReadMemory())
          continue;
        LLVM_DEBUG(
            dbgs() << "Loops with call instructions cannot be interchanged "
                   << "safely.");
        ORE->emit([&]() {
          return OptimizationRemarkMissed(DEBUG_TYPE, "CallInst",
                                          CI->getDebugLoc(),
                                          CI->getParent())
                 << "Cannot interchange loops due to call instruction.";
        });

        return false;
      }

  // Create unique Preheaders if we already do not have one.
  BasicBlock *OuterLoopPreHeader = OuterLoop->getLoopPreheader();
  BasicBlock *InnerLoopPreHeader = InnerLoop->getLoopPreheader();

  // Create  a unique outer preheader -
  // 1) If OuterLoop preheader is not present.
  // 2) If OuterLoop Preheader is same as OuterLoop Header
  // 3) If OuterLoop Preheader is same as Header of the previous loop.
  // 4) If OuterLoop Preheader is Entry node.
  if (!OuterLoopPreHeader || OuterLoopPreHeader == OuterLoop->getHeader() ||
      isa<PHINode>(OuterLoopPreHeader->begin()) ||
      !OuterLoopPreHeader->getUniquePredecessor()) {
    OuterLoopPreHeader =
        InsertPreheaderForLoop(OuterLoop, DT, LI, PreserveLCSSA);
  }

  if (!InnerLoopPreHeader || InnerLoopPreHeader == InnerLoop->getHeader() ||
      InnerLoopPreHeader == OuterLoop->getHeader()) {
    InnerLoopPreHeader =
        InsertPreheaderForLoop(InnerLoop, DT, LI, PreserveLCSSA);
  }

  // TODO: The loops could not be interchanged due to current limitations in the
  // transform module.
  if (currentLimitations()) {
    LLVM_DEBUG(dbgs() << "Not legal because of current transform limitation\n");
    return false;
  }

  // Check if the loops are tightly nested.
  if (!tightlyNested(OuterLoop, InnerLoop)) {
    LLVM_DEBUG(dbgs() << "Loops not tightly nested\n");
    ORE->emit([&]() {
      return OptimizationRemarkMissed(DEBUG_TYPE, "NotTightlyNested",
                                      InnerLoop->getStartLoc(),
                                      InnerLoop->getHeader())
             << "Cannot interchange loops because they are not tightly "
                "nested.";
    });
    return false;
  }

  if (!areLoopExitPHIsSupported(OuterLoop, InnerLoop)) {
    LLVM_DEBUG(dbgs() << "Found unsupported PHI nodes in outer loop exit.\n");
    ORE->emit([&]() {
      return OptimizationRemarkMissed(DEBUG_TYPE, "UnsupportedExitPHI",
                                      OuterLoop->getStartLoc(),
                                      OuterLoop->getHeader())
             << "Found unsupported PHI node in loop exit.";
    });
    return false;
  }

  return true;
}

int LoopInterchangeProfitability::getInstrOrderCost() {
  unsigned GoodOrder, BadOrder;
  BadOrder = GoodOrder = 0;
  for (BasicBlock *BB : InnerLoop->blocks()) {
    for (Instruction &Ins : *BB) {
      if (const GetElementPtrInst *GEP = dyn_cast<GetElementPtrInst>(&Ins)) {
        unsigned NumOp = GEP->getNumOperands();
        bool FoundInnerInduction = false;
        bool FoundOuterInduction = false;
        for (unsigned i = 0; i < NumOp; ++i) {
          const SCEV *OperandVal = SE->getSCEV(GEP->getOperand(i));
          const SCEVAddRecExpr *AR = dyn_cast<SCEVAddRecExpr>(OperandVal);
          if (!AR)
            continue;

          // If we find the inner induction after an outer induction e.g.
          // for(int i=0;i<N;i++)
          //   for(int j=0;j<N;j++)
          //     A[i][j] = A[i-1][j-1]+k;
          // then it is a good order.
          if (AR->getLoop() == InnerLoop) {
            // We found an InnerLoop induction after OuterLoop induction. It is
            // a good order.
            FoundInnerInduction = true;
            if (FoundOuterInduction) {
              GoodOrder++;
              break;
            }
          }
          // If we find the outer induction after an inner induction e.g.
          // for(int i=0;i<N;i++)
          //   for(int j=0;j<N;j++)
          //     A[j][i] = A[j-1][i-1]+k;
          // then it is a bad order.
          if (AR->getLoop() == OuterLoop) {
            // We found an OuterLoop induction after InnerLoop induction. It is
            // a bad order.
            FoundOuterInduction = true;
            if (FoundInnerInduction) {
              BadOrder++;
              break;
            }
          }
        }
      }
    }
  }
  return GoodOrder - BadOrder;
}

static bool isProfitableForVectorization(unsigned InnerLoopId,
                                         unsigned OuterLoopId,
                                         CharMatrix &DepMatrix) {
  // TODO: Improve this heuristic to catch more cases.
  // If the inner loop is loop independent or doesn't carry any dependency it is
  // profitable to move this to outer position.
  for (auto &Row : DepMatrix) {
    if (Row[InnerLoopId] != 'S' && Row[InnerLoopId] != 'I')
      return false;
    // TODO: We need to improve this heuristic.
    if (Row[OuterLoopId] != '=')
      return false;
  }
  // If outer loop has dependence and inner loop is loop independent then it is
  // profitable to interchange to enable parallelism.
  // If there are no dependences, interchanging will not improve anything.
  return !DepMatrix.empty();
}

bool LoopInterchangeProfitability::isProfitable(unsigned InnerLoopId,
                                                unsigned OuterLoopId,
                                                CharMatrix &DepMatrix) {
  // TODO: Add better profitability checks.
  // e.g
  // 1) Construct dependency matrix and move the one with no loop carried dep
  //    inside to enable vectorization.

  // This is rough cost estimation algorithm. It counts the good and bad order
  // of induction variables in the instruction and allows reordering if number
  // of bad orders is more than good.
  int Cost = getInstrOrderCost();
  LLVM_DEBUG(dbgs() << "Cost = " << Cost << "\n");
  if (Cost < -LoopInterchangeCostThreshold)
    return true;

  // It is not profitable as per current cache profitability model. But check if
  // we can move this loop outside to improve parallelism.
  if (isProfitableForVectorization(InnerLoopId, OuterLoopId, DepMatrix))
    return true;

  ORE->emit([&]() {
    return OptimizationRemarkMissed(DEBUG_TYPE, "InterchangeNotProfitable",
                                    InnerLoop->getStartLoc(),
                                    InnerLoop->getHeader())
           << "Interchanging loops is too costly (cost="
           << ore::NV("Cost", Cost) << ", threshold="
           << ore::NV("Threshold", LoopInterchangeCostThreshold)
           << ") and it does not improve parallelism.";
  });
  return false;
}

void LoopInterchangeTransform::removeChildLoop(Loop *OuterLoop,
                                               Loop *InnerLoop) {
  for (Loop *L : *OuterLoop)
    if (L == InnerLoop) {
      OuterLoop->removeChildLoop(L);
      return;
    }
  llvm_unreachable("Couldn't find loop");
}

/// Update LoopInfo, after interchanging. NewInner and NewOuter refer to the
/// new inner and outer loop after interchanging: NewInner is the original
/// outer loop and NewOuter is the original inner loop.
///
/// Before interchanging, we have the following structure
/// Outer preheader
//  Outer header
//    Inner preheader
//    Inner header
//      Inner body
//      Inner latch
//   outer bbs
//   Outer latch
//
// After interchanging:
// Inner preheader
// Inner header
//   Outer preheader
//   Outer header
//     Inner body
//     outer bbs
//     Outer latch
//   Inner latch
void LoopInterchangeTransform::restructureLoops(
    Loop *NewInner, Loop *NewOuter, BasicBlock *OrigInnerPreHeader,
    BasicBlock *OrigOuterPreHeader) {
  Loop *OuterLoopParent = OuterLoop->getParentLoop();
  // The original inner loop preheader moves from the new inner loop to
  // the parent loop, if there is one.
  NewInner->removeBlockFromLoop(OrigInnerPreHeader);
  LI->changeLoopFor(OrigInnerPreHeader, OuterLoopParent);

  // Switch the loop levels.
  if (OuterLoopParent) {
    // Remove the loop from its parent loop.
    removeChildLoop(OuterLoopParent, NewInner);
    removeChildLoop(NewInner, NewOuter);
    OuterLoopParent->addChildLoop(NewOuter);
  } else {
    removeChildLoop(NewInner, NewOuter);
    LI->changeTopLevelLoop(NewInner, NewOuter);
  }
  while (!NewOuter->empty())
    NewInner->addChildLoop(NewOuter->removeChildLoop(NewOuter->begin()));
  NewOuter->addChildLoop(NewInner);

  // BBs from the original inner loop.
  SmallVector<BasicBlock *, 8> OrigInnerBBs(NewOuter->blocks());

  // Add BBs from the original outer loop to the original inner loop (excluding
  // BBs already in inner loop)
  for (BasicBlock *BB : NewInner->blocks())
    if (LI->getLoopFor(BB) == NewInner)
      NewOuter->addBlockEntry(BB);

  // Now remove inner loop header and latch from the new inner loop and move
  // other BBs (the loop body) to the new inner loop.
  BasicBlock *OuterHeader = NewOuter->getHeader();
  BasicBlock *OuterLatch = NewOuter->getLoopLatch();
  for (BasicBlock *BB : OrigInnerBBs) {
    // Nothing will change for BBs in child loops.
    if (LI->getLoopFor(BB) != NewOuter)
      continue;
    // Remove the new outer loop header and latch from the new inner loop.
    if (BB == OuterHeader || BB == OuterLatch)
      NewInner->removeBlockFromLoop(BB);
    else
      LI->changeLoopFor(BB, NewInner);
  }

  // The preheader of the original outer loop becomes part of the new
  // outer loop.
  NewOuter->addBlockEntry(OrigOuterPreHeader);
  LI->changeLoopFor(OrigOuterPreHeader, NewOuter);
}

bool LoopInterchangeTransform::transform() {
  bool Transformed = false;
  Instruction *InnerIndexVar;

  if (InnerLoop->getSubLoops().empty()) {
    BasicBlock *InnerLoopPreHeader = InnerLoop->getLoopPreheader();
    LLVM_DEBUG(dbgs() << "Calling Split Inner Loop\n");
    PHINode *InductionPHI = getInductionVariable(InnerLoop, SE);
    if (!InductionPHI) {
      LLVM_DEBUG(dbgs() << "Failed to find the point to split loop latch \n");
      return false;
    }

    if (InductionPHI->getIncomingBlock(0) == InnerLoopPreHeader)
      InnerIndexVar = dyn_cast<Instruction>(InductionPHI->getIncomingValue(1));
    else
      InnerIndexVar = dyn_cast<Instruction>(InductionPHI->getIncomingValue(0));

    // Ensure that InductionPHI is the first Phi node.
    if (&InductionPHI->getParent()->front() != InductionPHI)
      InductionPHI->moveBefore(&InductionPHI->getParent()->front());

    // Split at the place were the induction variable is
    // incremented/decremented.
    // TODO: This splitting logic may not work always. Fix this.
    splitInnerLoopLatch(InnerIndexVar);
    LLVM_DEBUG(dbgs() << "splitInnerLoopLatch done\n");

    // Splits the inner loops phi nodes out into a separate basic block.
    BasicBlock *InnerLoopHeader = InnerLoop->getHeader();
    SplitBlock(InnerLoopHeader, InnerLoopHeader->getFirstNonPHI(), DT, LI);
    LLVM_DEBUG(dbgs() << "splitting InnerLoopHeader done\n");
  }

  Transformed |= adjustLoopLinks();
  if (!Transformed) {
    LLVM_DEBUG(dbgs() << "adjustLoopLinks failed\n");
    return false;
  }

  return true;
}

void LoopInterchangeTransform::splitInnerLoopLatch(Instruction *Inc) {
  BasicBlock *InnerLoopLatch = InnerLoop->getLoopLatch();
  BasicBlock *InnerLoopLatchPred = InnerLoopLatch;
  InnerLoopLatch = SplitBlock(InnerLoopLatchPred, Inc, DT, LI);
}

/// \brief Move all instructions except the terminator from FromBB right before
/// InsertBefore
static void moveBBContents(BasicBlock *FromBB, Instruction *InsertBefore) {
  auto &ToList = InsertBefore->getParent()->getInstList();
  auto &FromList = FromBB->getInstList();

  ToList.splice(InsertBefore->getIterator(), FromList, FromList.begin(),
                FromBB->getTerminator()->getIterator());
}

void LoopInterchangeTransform::updateIncomingBlock(BasicBlock *CurrBlock,
                                                   BasicBlock *OldPred,
                                                   BasicBlock *NewPred) {
  for (PHINode &PHI : CurrBlock->phis()) {
    unsigned Num = PHI.getNumIncomingValues();
    for (unsigned i = 0; i < Num; ++i) {
      if (PHI.getIncomingBlock(i) == OldPred)
        PHI.setIncomingBlock(i, NewPred);
    }
  }
}

/// Update BI to jump to NewBB instead of OldBB. Records updates to
/// the dominator tree in DTUpdates, if DT should be preserved.
static void updateSuccessor(BranchInst *BI, BasicBlock *OldBB,
                            BasicBlock *NewBB,
                            std::vector<DominatorTree::UpdateType> &DTUpdates) {
  assert(llvm::count_if(BI->successors(),
                        [OldBB](BasicBlock *BB) { return BB == OldBB; }) < 2 &&
         "BI must jump to OldBB at most once.");
  for (unsigned i = 0, e = BI->getNumSuccessors(); i < e; ++i) {
    if (BI->getSuccessor(i) == OldBB) {
      BI->setSuccessor(i, NewBB);

      DTUpdates.push_back(
          {DominatorTree::UpdateKind::Insert, BI->getParent(), NewBB});
      DTUpdates.push_back(
          {DominatorTree::UpdateKind::Delete, BI->getParent(), OldBB});
      break;
    }
  }
}

bool LoopInterchangeTransform::adjustLoopBranches() {
  LLVM_DEBUG(dbgs() << "adjustLoopBranches called\n");
  std::vector<DominatorTree::UpdateType> DTUpdates;

  // Adjust the loop preheader
  BasicBlock *InnerLoopHeader = InnerLoop->getHeader();
  BasicBlock *OuterLoopHeader = OuterLoop->getHeader();
  BasicBlock *InnerLoopLatch = InnerLoop->getLoopLatch();
  BasicBlock *OuterLoopLatch = OuterLoop->getLoopLatch();
  BasicBlock *OuterLoopPreHeader = OuterLoop->getLoopPreheader();
  BasicBlock *InnerLoopPreHeader = InnerLoop->getLoopPreheader();
  BasicBlock *OuterLoopPredecessor = OuterLoopPreHeader->getUniquePredecessor();
  BasicBlock *InnerLoopLatchPredecessor =
      InnerLoopLatch->getUniquePredecessor();
  BasicBlock *InnerLoopLatchSuccessor;
  BasicBlock *OuterLoopLatchSuccessor;

  BranchInst *OuterLoopLatchBI =
      dyn_cast<BranchInst>(OuterLoopLatch->getTerminator());
  BranchInst *InnerLoopLatchBI =
      dyn_cast<BranchInst>(InnerLoopLatch->getTerminator());
  BranchInst *OuterLoopHeaderBI =
      dyn_cast<BranchInst>(OuterLoopHeader->getTerminator());
  BranchInst *InnerLoopHeaderBI =
      dyn_cast<BranchInst>(InnerLoopHeader->getTerminator());

  if (!OuterLoopPredecessor || !InnerLoopLatchPredecessor ||
      !OuterLoopLatchBI || !InnerLoopLatchBI || !OuterLoopHeaderBI ||
      !InnerLoopHeaderBI)
    return false;

  BranchInst *InnerLoopLatchPredecessorBI =
      dyn_cast<BranchInst>(InnerLoopLatchPredecessor->getTerminator());
  BranchInst *OuterLoopPredecessorBI =
      dyn_cast<BranchInst>(OuterLoopPredecessor->getTerminator());

  if (!OuterLoopPredecessorBI || !InnerLoopLatchPredecessorBI)
    return false;
  BasicBlock *InnerLoopHeaderSuccessor = InnerLoopHeader->getUniqueSuccessor();
  if (!InnerLoopHeaderSuccessor)
    return false;

  // Adjust Loop Preheader and headers
  updateSuccessor(OuterLoopPredecessorBI, OuterLoopPreHeader,
                  InnerLoopPreHeader, DTUpdates);
  updateSuccessor(OuterLoopHeaderBI, OuterLoopLatch, LoopExit, DTUpdates);
  updateSuccessor(OuterLoopHeaderBI, InnerLoopPreHeader,
                  InnerLoopHeaderSuccessor, DTUpdates);

  // Adjust reduction PHI's now that the incoming block has changed.
  updateIncomingBlock(InnerLoopHeaderSuccessor, InnerLoopHeader,
                      OuterLoopHeader);

  updateSuccessor(InnerLoopHeaderBI, InnerLoopHeaderSuccessor,
                  OuterLoopPreHeader, DTUpdates);

  // -------------Adjust loop latches-----------
  if (InnerLoopLatchBI->getSuccessor(0) == InnerLoopHeader)
    InnerLoopLatchSuccessor = InnerLoopLatchBI->getSuccessor(1);
  else
    InnerLoopLatchSuccessor = InnerLoopLatchBI->getSuccessor(0);

  updateSuccessor(InnerLoopLatchPredecessorBI, InnerLoopLatch,
                  InnerLoopLatchSuccessor, DTUpdates);

  // Adjust PHI nodes in InnerLoopLatchSuccessor. Update all uses of PHI with
  // the value and remove this PHI node from inner loop.
  SmallVector<PHINode *, 8> LcssaVec;
  for (PHINode &P : InnerLoopLatchSuccessor->phis())
    LcssaVec.push_back(&P);

  for (PHINode *P : LcssaVec) {
    Value *Incoming = P->getIncomingValueForBlock(InnerLoopLatch);
    P->replaceAllUsesWith(Incoming);
    P->eraseFromParent();
  }

  if (OuterLoopLatchBI->getSuccessor(0) == OuterLoopHeader)
    OuterLoopLatchSuccessor = OuterLoopLatchBI->getSuccessor(1);
  else
    OuterLoopLatchSuccessor = OuterLoopLatchBI->getSuccessor(0);

  updateSuccessor(InnerLoopLatchBI, InnerLoopLatchSuccessor,
                  OuterLoopLatchSuccessor, DTUpdates);
  updateSuccessor(OuterLoopLatchBI, OuterLoopLatchSuccessor, InnerLoopLatch,
                  DTUpdates);

  updateIncomingBlock(OuterLoopLatchSuccessor, OuterLoopLatch, InnerLoopLatch);

  DT->applyUpdates(DTUpdates);
  restructureLoops(OuterLoop, InnerLoop, InnerLoopPreHeader,
                   OuterLoopPreHeader);

  // Now update the reduction PHIs in the inner and outer loop headers.
  SmallVector<PHINode *, 4> InnerLoopPHIs, OuterLoopPHIs;
  for (PHINode &PHI : drop_begin(InnerLoopHeader->phis(), 1))
    InnerLoopPHIs.push_back(cast<PHINode>(&PHI));
  for (PHINode &PHI : drop_begin(OuterLoopHeader->phis(), 1))
    OuterLoopPHIs.push_back(cast<PHINode>(&PHI));

  for (PHINode *PHI : OuterLoopPHIs)
    PHI->moveBefore(InnerLoopHeader->getFirstNonPHI());

  // Move the PHI nodes from the inner loop header to the outer loop header.
  // We have to deal with one kind of PHI nodes:
  //  1) PHI nodes that are part of inner loop-only reductions.
  // We only have to move the PHI node and update the incoming blocks.
  for (PHINode *PHI : InnerLoopPHIs) {
    PHI->moveBefore(OuterLoopHeader->getFirstNonPHI());
    for (BasicBlock *InBB : PHI->blocks()) {
      if (InnerLoop->contains(InBB))
        continue;

      assert(!isa<PHINode>(PHI->getIncomingValueForBlock(InBB)) &&
             "Unexpected incoming PHI node, reductions in outer loop are not "
             "supported yet");
      PHI->replaceAllUsesWith(PHI->getIncomingValueForBlock(InBB));
      PHI->eraseFromParent();
      break;
    }
  }

  // Update the incoming blocks for moved PHI nodes.
  updateIncomingBlock(OuterLoopHeader, InnerLoopPreHeader, OuterLoopPreHeader);
  updateIncomingBlock(OuterLoopHeader, InnerLoopLatch, OuterLoopLatch);
  updateIncomingBlock(InnerLoopHeader, OuterLoopPreHeader, InnerLoopPreHeader);
  updateIncomingBlock(InnerLoopHeader, OuterLoopLatch, InnerLoopLatch);

  return true;
}

void LoopInterchangeTransform::adjustLoopPreheaders() {
  // We have interchanged the preheaders so we need to interchange the data in
  // the preheader as well.
  // This is because the content of inner preheader was previously executed
  // inside the outer loop.
  BasicBlock *OuterLoopPreHeader = OuterLoop->getLoopPreheader();
  BasicBlock *InnerLoopPreHeader = InnerLoop->getLoopPreheader();
  BasicBlock *OuterLoopHeader = OuterLoop->getHeader();
  BranchInst *InnerTermBI =
      cast<BranchInst>(InnerLoopPreHeader->getTerminator());

  // These instructions should now be executed inside the loop.
  // Move instruction into a new block after outer header.
  moveBBContents(InnerLoopPreHeader, OuterLoopHeader->getTerminator());
  // These instructions were not executed previously in the loop so move them to
  // the older inner loop preheader.
  moveBBContents(OuterLoopPreHeader, InnerTermBI);
}

bool LoopInterchangeTransform::adjustLoopLinks() {
  // Adjust all branches in the inner and outer loop.
  bool Changed = adjustLoopBranches();
  if (Changed)
    adjustLoopPreheaders();
  return Changed;
}

char LoopInterchange::ID = 0;

INITIALIZE_PASS_BEGIN(LoopInterchange, "loop-interchange",
                      "Interchanges loops for cache reuse", false, false)
INITIALIZE_PASS_DEPENDENCY(AAResultsWrapperPass)
INITIALIZE_PASS_DEPENDENCY(DependenceAnalysisWrapperPass)
INITIALIZE_PASS_DEPENDENCY(DominatorTreeWrapperPass)
INITIALIZE_PASS_DEPENDENCY(ScalarEvolutionWrapperPass)
INITIALIZE_PASS_DEPENDENCY(LoopSimplify)
INITIALIZE_PASS_DEPENDENCY(LCSSAWrapperPass)
INITIALIZE_PASS_DEPENDENCY(LoopInfoWrapperPass)
INITIALIZE_PASS_DEPENDENCY(OptimizationRemarkEmitterWrapperPass)

INITIALIZE_PASS_END(LoopInterchange, "loop-interchange",
                    "Interchanges loops for cache reuse", false, false)

Pass *llvm::createLoopInterchangePass() { return new LoopInterchange(); }<|MERGE_RESOLUTION|>--- conflicted
+++ resolved
@@ -544,33 +544,10 @@
     printDepMatrix(DependencyMatrix);
 #endif
 
-<<<<<<< HEAD
-    BasicBlock *OuterMostLoopLatch = OuterMostLoop->getLoopLatch();
-    BranchInst *OuterMostLoopLatchBI =
-        dyn_cast<BranchInst>(OuterMostLoopLatch->getTerminator());
-    if (!OuterMostLoopLatchBI || OuterMostLoopLatchBI->getNumSuccessors() != 2)
-      return false;
-
-    // Since we currently do not handle LCSSA PHI's any failure in loop
-    // condition will now branch to LoopNestExit.
-    // TODO: This should be removed once we handle LCSSA PHI nodes.
-
-    // Get the Outermost loop exit.
-    BasicBlock *LoopNestExit;
-    if (OuterMostLoopLatchBI->getSuccessor(0) == OuterMostLoop->getHeader())
-      LoopNestExit = OuterMostLoopLatchBI->getSuccessor(1);
-    else
-      LoopNestExit = OuterMostLoopLatchBI->getSuccessor(0);
-
-    if (isa<PHINode>(LoopNestExit->begin())) {
-      DEBUG(dbgs() << "PHI Nodes in loop nest exit is not handled for now "
-                      "since on failure all loops branch to loop nest exit.\n");
-=======
     // Get the Outermost loop exit.
     BasicBlock *LoopNestExit = OuterMostLoop->getExitBlock();
     if (!LoopNestExit) {
       LLVM_DEBUG(dbgs() << "OuterMostLoop needs an unique exit block");
->>>>>>> 681bdae9
       return false;
     }
 
@@ -762,30 +739,11 @@
   return true;
 }
 
-static BasicBlock *getLoopLatchExitBlock(BasicBlock *LatchBlock,
-                                         BasicBlock *LoopHeader) {
-  if (BranchInst *BI = dyn_cast<BranchInst>(LatchBlock->getTerminator())) {
-    assert(BI->getNumSuccessors() == 2 &&
-           "Branch leaving loop latch must have 2 successors");
-    for (BasicBlock *Succ : BI->successors()) {
-      if (Succ == LoopHeader)
-        continue;
-      return Succ;
-    }
-  }
-  return nullptr;
-}
-
 // This function indicates the current limitations in the transform as a result
 // of which we do not proceed.
 bool LoopInterchangeLegality::currentLimitations() {
   BasicBlock *InnerLoopPreHeader = InnerLoop->getLoopPreheader();
-  BasicBlock *InnerLoopHeader = InnerLoop->getHeader();
   BasicBlock *InnerLoopLatch = InnerLoop->getLoopLatch();
-<<<<<<< HEAD
-  BasicBlock *OuterLoopLatch = OuterLoop->getLoopLatch();
-  BasicBlock *OuterLoopHeader = OuterLoop->getHeader();
-=======
 
   // transform currently expects the loop latches to also be the exiting
   // blocks.
@@ -805,7 +763,6 @@
     });
     return true;
   }
->>>>>>> 681bdae9
 
   PHINode *InnerInductionVar;
   SmallVector<PHINode *, 8> Inductions;
@@ -898,30 +855,10 @@
   }
 
   // TODO: We only handle LCSSA PHI's corresponding to reduction for now.
-<<<<<<< HEAD
-  BasicBlock *LoopExitBlock =
-      getLoopLatchExitBlock(OuterLoopLatch, OuterLoopHeader);
-  if (!LoopExitBlock || !containsSafePHI(LoopExitBlock, true)) {
-    DEBUG(dbgs() << "Can only handle LCSSA PHIs in outer loops currently.\n");
-    ORE->emit([&]() {
-      return OptimizationRemarkMissed(DEBUG_TYPE, "NoLCSSAPHIOuter",
-                                      OuterLoop->getStartLoc(),
-                                      OuterLoop->getHeader())
-             << "Only outer loops with LCSSA PHIs can be interchange "
-                "currently.";
-    });
-    return true;
-  }
-
-  LoopExitBlock = getLoopLatchExitBlock(InnerLoopLatch, InnerLoopHeader);
-  if (!LoopExitBlock || !containsSafePHI(LoopExitBlock, false)) {
-    DEBUG(dbgs() << "Can only handle LCSSA PHIs in inner loops currently.\n");
-=======
   BasicBlock *InnerExit = InnerLoop->getExitBlock();
   if (!containsSafePHI(InnerExit, false)) {
     LLVM_DEBUG(
         dbgs() << "Can only handle LCSSA PHIs in inner loops currently.\n");
->>>>>>> 681bdae9
     ORE->emit([&]() {
       return OptimizationRemarkMissed(DEBUG_TYPE, "NoLCSSAPHIOuterInner",
                                       InnerLoop->getStartLoc(),
