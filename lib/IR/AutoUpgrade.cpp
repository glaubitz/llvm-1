--- conflicted
+++ resolved
@@ -71,9 +71,6 @@
   // like to use this information to remove upgrade code for some older
   // intrinsics. It is currently undecided how we will determine that future
   // point.
-<<<<<<< HEAD
-  if (Name=="ssse3.pabs.b.128" || // Added in 6.0
-=======
   if (Name.startswith("sse2.paddus.") || // Added in 8.0
       Name.startswith("sse2.psubus.") || // Added in 8.0
       Name.startswith("avx2.paddus.") || // Added in 8.0
@@ -81,7 +78,6 @@
       Name.startswith("avx512.mask.paddus.") || // Added in 8.0
       Name.startswith("avx512.mask.psubus.") || // Added in 8.0
       Name=="ssse3.pabs.b.128" || // Added in 6.0
->>>>>>> 681bdae9
       Name=="ssse3.pabs.w.128" || // Added in 6.0
       Name=="ssse3.pabs.d.128" || // Added in 6.0
       Name.startswith("fma4.vfmadd.s") || // Added in 7.0
@@ -911,8 +907,6 @@
   return EmitX86Select(Builder, Mask, Align, Passthru);
 }
 
-<<<<<<< HEAD
-=======
 static Value *UpgradeX86AddSubSatIntrinsics(IRBuilder<> &Builder, CallInst &CI,
                                             bool IsAddition) {
   Value *Op0 = CI.getOperand(0);
@@ -944,7 +938,6 @@
   return Res;
 }
 
->>>>>>> 681bdae9
 static Value *UpgradeMaskedStore(IRBuilder<> &Builder,
                                  Value *Ptr, Value *Data, Value *Mask,
                                  bool Aligned) {
