//=- X86SchedSkylake.td - X86 Skylake Client Scheduling ------*- tablegen -*-=//
//
//                     The LLVM Compiler Infrastructure
//
// This file is distributed under the University of Illinois Open Source
// License. See LICENSE.TXT for details.
//
//===----------------------------------------------------------------------===//
//
// This file defines the machine model for Skylake Client to support
// instruction scheduling and other instruction cost heuristics.
//
//===----------------------------------------------------------------------===//

def SkylakeClientModel : SchedMachineModel {
  // All x86 instructions are modeled as a single micro-op, and SKylake can
  // decode 6 instructions per cycle.
  let IssueWidth = 6;
  let MicroOpBufferSize = 224; // Based on the reorder buffer.
  let LoadLatency = 5;
  let MispredictPenalty = 14;

  // Based on the LSD (loop-stream detector) queue size and benchmarking data.
  let LoopMicroOpBufferSize = 50;

  // This flag is set to allow the scheduler to assign a default model to
  // unrecognized opcodes.
  let CompleteModel = 0;
}

let SchedModel = SkylakeClientModel in {

// Skylake Client can issue micro-ops to 8 different ports in one cycle.

// Ports 0, 1, 5, and 6 handle all computation.
// Port 4 gets the data half of stores. Store data can be available later than
// the store address, but since we don't model the latency of stores, we can
// ignore that.
// Ports 2 and 3 are identical. They handle loads and the address half of
// stores. Port 7 can handle address calculations.
def SKLPort0 : ProcResource<1>;
def SKLPort1 : ProcResource<1>;
def SKLPort2 : ProcResource<1>;
def SKLPort3 : ProcResource<1>;
def SKLPort4 : ProcResource<1>;
def SKLPort5 : ProcResource<1>;
def SKLPort6 : ProcResource<1>;
def SKLPort7 : ProcResource<1>;

// Many micro-ops are capable of issuing on multiple ports.
def SKLPort01  : ProcResGroup<[SKLPort0, SKLPort1]>;
def SKLPort23  : ProcResGroup<[SKLPort2, SKLPort3]>;
def SKLPort237 : ProcResGroup<[SKLPort2, SKLPort3, SKLPort7]>;
def SKLPort04  : ProcResGroup<[SKLPort0, SKLPort4]>;
def SKLPort05  : ProcResGroup<[SKLPort0, SKLPort5]>;
def SKLPort06  : ProcResGroup<[SKLPort0, SKLPort6]>;
def SKLPort15  : ProcResGroup<[SKLPort1, SKLPort5]>;
def SKLPort16  : ProcResGroup<[SKLPort1, SKLPort6]>;
def SKLPort56  : ProcResGroup<[SKLPort5, SKLPort6]>;
def SKLPort015 : ProcResGroup<[SKLPort0, SKLPort1, SKLPort5]>;
def SKLPort056 : ProcResGroup<[SKLPort0, SKLPort5, SKLPort6]>;
def SKLPort0156: ProcResGroup<[SKLPort0, SKLPort1, SKLPort5, SKLPort6]>;

def SKLDivider : ProcResource<1>; // Integer division issued on port 0.
// FP division and sqrt on port 0.
def SKLFPDivider : ProcResource<1>;

// 60 Entry Unified Scheduler
def SKLPortAny : ProcResGroup<[SKLPort0, SKLPort1, SKLPort2, SKLPort3, SKLPort4,
                              SKLPort5, SKLPort6, SKLPort7]> {
  let BufferSize=60;
}

// Loads are 5 cycles, so ReadAfterLd registers needn't be available until 5
// cycles after the memory operand.
def : ReadAdvance<ReadAfterLd, 5>;

// Many SchedWrites are defined in pairs with and without a folded load.
// Instructions with folded loads are usually micro-fused, so they only appear
// as two micro-ops when queued in the reservation station.
// This multiclass defines the resource usage for variants with and without
// folded loads.
multiclass SKLWriteResPair<X86FoldableSchedWrite SchedRW,
                          list<ProcResourceKind> ExePorts,
                          int Lat, list<int> Res = [1], int UOps = 1,
                          int LoadLat = 5> {
  // Register variant is using a single cycle on ExePort.
  def : WriteRes<SchedRW, ExePorts> {
    let Latency = Lat;
    let ResourceCycles = Res;
    let NumMicroOps = UOps;
  }

  // Memory variant also uses a cycle on port 2/3 and adds LoadLat cycles to
  // the latency (default = 5).
  def : WriteRes<SchedRW.Folded, !listconcat([SKLPort23], ExePorts)> {
    let Latency = !add(Lat, LoadLat);
    let ResourceCycles = !listconcat([1], Res);
    let NumMicroOps = !add(UOps, 1);
  }
}

// A folded store needs a cycle on port 4 for the store data, and an extra port
// 2/3/7 cycle to recompute the address.
def : WriteRes<WriteRMW, [SKLPort237,SKLPort4]>;

// Arithmetic.
defm : SKLWriteResPair<WriteALU,    [SKLPort0156], 1>; // Simple integer ALU op.
defm : SKLWriteResPair<WriteADC,    [SKLPort06],   1>; // Integer ALU + flags op.
defm : SKLWriteResPair<WriteIMul,   [SKLPort1],    3>; // Integer multiplication.
defm : SKLWriteResPair<WriteIMul64, [SKLPort1],    3>; // Integer 64-bit multiplication.

defm : X86WriteRes<WriteBSWAP32,    [SKLPort15], 1, [1], 1>;
defm : X86WriteRes<WriteBSWAP64,    [SKLPort06, SKLPort15], 2, [1,1], 2>;
defm : X86WriteRes<WriteXCHG, [SKLPort0156], 2, [3], 3>;

defm : SKLWriteResPair<WriteDiv8,   [SKLPort0, SKLDivider], 25, [1,10], 1, 4>;
defm : SKLWriteResPair<WriteDiv16,  [SKLPort0, SKLDivider], 25, [1,10], 1, 4>;
defm : SKLWriteResPair<WriteDiv32,  [SKLPort0, SKLDivider], 25, [1,10], 1, 4>;
defm : SKLWriteResPair<WriteDiv64,  [SKLPort0, SKLDivider], 25, [1,10], 1, 4>;
defm : SKLWriteResPair<WriteIDiv8,  [SKLPort0, SKLDivider], 25, [1,10], 1, 4>;
defm : SKLWriteResPair<WriteIDiv16, [SKLPort0, SKLDivider], 25, [1,10], 1, 4>;
defm : SKLWriteResPair<WriteIDiv32, [SKLPort0, SKLDivider], 25, [1,10], 1, 4>;
defm : SKLWriteResPair<WriteIDiv64, [SKLPort0, SKLDivider], 25, [1,10], 1, 4>;

defm : SKLWriteResPair<WriteCRC32, [SKLPort1], 3>;

def : WriteRes<WriteIMulH, []> { let Latency = 3; } // Integer multiplication, high part.
def : WriteRes<WriteLEA, [SKLPort15]>; // LEA instructions can't fold loads.

defm : SKLWriteResPair<WriteCMOV,  [SKLPort06], 1, [1], 1>; // Conditional move.
defm : SKLWriteResPair<WriteCMOV2, [SKLPort06], 2, [2], 2>; // Conditional (CF + ZF flag) move.
defm : X86WriteRes<WriteFCMOV, [SKLPort1], 3, [1], 1>; // x87 conditional move.
def  : WriteRes<WriteSETCC, [SKLPort06]>; // Setcc.
def  : WriteRes<WriteSETCCStore, [SKLPort06,SKLPort4,SKLPort237]> {
  let Latency = 2;
  let NumMicroOps = 3;
}
def  : WriteRes<WriteLAHFSAHF, [SKLPort06]>;
def  : WriteRes<WriteBitTest,[SKLPort06]>; //

// Bit counts.
defm : SKLWriteResPair<WriteBSF, [SKLPort1], 3>;
defm : SKLWriteResPair<WriteBSR, [SKLPort1], 3>;
defm : SKLWriteResPair<WriteLZCNT,          [SKLPort1], 3>;
defm : SKLWriteResPair<WriteTZCNT,          [SKLPort1], 3>;
defm : SKLWriteResPair<WritePOPCNT,         [SKLPort1], 3>;

// Integer shifts and rotates.
defm : SKLWriteResPair<WriteShift, [SKLPort06],  1>;

// SHLD/SHRD.
defm : X86WriteRes<WriteSHDrri, [SKLPort1], 3, [1], 1>;
defm : X86WriteRes<WriteSHDrrcl,[SKLPort1,SKLPort06,SKLPort0156], 6, [1, 2, 1], 4>;
defm : X86WriteRes<WriteSHDmri, [SKLPort1,SKLPort23,SKLPort237,SKLPort0156], 9, [1, 1, 1, 1], 4>;
defm : X86WriteRes<WriteSHDmrcl,[SKLPort1,SKLPort23,SKLPort237,SKLPort06,SKLPort0156], 11, [1, 1, 1, 2, 1], 6>;

// BMI1 BEXTR, BMI2 BZHI
defm : SKLWriteResPair<WriteBEXTR, [SKLPort06,SKLPort15], 2, [1,1], 2>;
defm : SKLWriteResPair<WriteBZHI, [SKLPort15], 1>;

// Loads, stores, and moves, not folded with other operations.
defm : X86WriteRes<WriteLoad,    [SKLPort23], 5, [1], 1>;
defm : X86WriteRes<WriteStore,   [SKLPort237, SKLPort4], 1, [1,1], 1>;
defm : X86WriteRes<WriteStoreNT, [SKLPort237, SKLPort4], 1, [1,1], 2>;
defm : X86WriteRes<WriteMove,    [SKLPort0156], 1, [1], 1>;

// Idioms that clear a register, like xorps %xmm0, %xmm0.
// These can often bypass execution ports completely.
def : WriteRes<WriteZero,  []>;

// Branches don't produce values, so they have no latency, but they still
// consume resources. Indirect branches can fold loads.
defm : SKLWriteResPair<WriteJump,  [SKLPort06],   1>;

// Floating point. This covers both scalar and vector operations.
<<<<<<< HEAD
def  : WriteRes<WriteFLoad,         [SKLPort23]> { let Latency = 6; }
def  : WriteRes<WriteFStore,        [SKLPort237, SKLPort4]>;
def  : WriteRes<WriteFMove,         [SKLPort015]>;

defm : SKLWriteResPair<WriteFAdd,   [SKLPort1], 3>; // Floating point add/sub.
defm : SKLWriteResPair<WriteFCmp,  [SKLPort01], 4, [1], 1, 6>; // Floating point compare.
defm : SKLWriteResPair<WriteFCom,   [SKLPort0], 2>; // Floating point compare to flags.
defm : SKLWriteResPair<WriteFMul,   [SKLPort0], 5>; // Floating point multiplication.
defm : SKLWriteResPair<WriteFDiv,   [SKLPort0], 12>; // 10-14 cycles. // Floating point division.
defm : SKLWriteResPair<WriteFSqrt,  [SKLPort0], 15>; // Floating point square root.
defm : SKLWriteResPair<WriteFRcp,   [SKLPort0], 4>; // Floating point reciprocal estimate.
defm : SKLWriteResPair<WriteFRsqrt, [SKLPort0], 4>; // Floating point reciprocal square root estimate.
defm : SKLWriteResPair<WriteFMA,    [SKLPort01], 4>; // Fused Multiply Add.
=======
defm : X86WriteRes<WriteFLD0,          [SKLPort05], 1, [1], 1>;
defm : X86WriteRes<WriteFLD1,          [SKLPort05], 1, [2], 2>;
defm : X86WriteRes<WriteFLDC,          [SKLPort05], 1, [2], 2>;
defm : X86WriteRes<WriteFLoad,         [SKLPort23], 5, [1], 1>;
defm : X86WriteRes<WriteFLoadX,        [SKLPort23], 6, [1], 1>;
defm : X86WriteRes<WriteFLoadY,        [SKLPort23], 7, [1], 1>;
defm : X86WriteRes<WriteFMaskedLoad,   [SKLPort23,SKLPort015], 7, [1,1], 2>;
defm : X86WriteRes<WriteFMaskedLoadY,  [SKLPort23,SKLPort015], 8, [1,1], 2>;
defm : X86WriteRes<WriteFStore,        [SKLPort237,SKLPort4], 1, [1,1], 2>;
defm : X86WriteRes<WriteFStoreX,       [SKLPort237,SKLPort4], 1, [1,1], 2>;
defm : X86WriteRes<WriteFStoreY,       [SKLPort237,SKLPort4], 1, [1,1], 2>;
defm : X86WriteRes<WriteFStoreNT,      [SKLPort237,SKLPort4], 1, [1,1], 2>;
defm : X86WriteRes<WriteFStoreNTX,     [SKLPort237,SKLPort4], 1, [1,1], 2>;
defm : X86WriteRes<WriteFStoreNTY,     [SKLPort237,SKLPort4], 1, [1,1], 2>;
defm : X86WriteRes<WriteFMaskedStore,  [SKLPort237,SKLPort0], 2, [1,1], 2>;
defm : X86WriteRes<WriteFMaskedStoreY, [SKLPort237,SKLPort0], 2, [1,1], 2>;
defm : X86WriteRes<WriteFMove,         [SKLPort015], 1, [1], 1>;
defm : X86WriteRes<WriteFMoveX,        [SKLPort015], 1, [1], 1>;
defm : X86WriteRes<WriteFMoveY,        [SKLPort015], 1, [1], 1>;
defm : X86WriteRes<WriteEMMS,          [SKLPort05,SKLPort0156], 10, [9,1], 10>;

defm : SKLWriteResPair<WriteFAdd,     [SKLPort01],  4, [1], 1, 5>; // Floating point add/sub.
defm : SKLWriteResPair<WriteFAddX,    [SKLPort01],  4, [1], 1, 6>;
defm : SKLWriteResPair<WriteFAddY,    [SKLPort01],  4, [1], 1, 7>;
defm : X86WriteResPairUnsupported<WriteFAddZ>;
defm : SKLWriteResPair<WriteFAdd64,   [SKLPort01],  4, [1], 1, 5>; // Floating point double add/sub.
defm : SKLWriteResPair<WriteFAdd64X,  [SKLPort01],  4, [1], 1, 6>;
defm : SKLWriteResPair<WriteFAdd64Y,  [SKLPort01],  4, [1], 1, 7>;
defm : X86WriteResPairUnsupported<WriteFAdd64Z>;

defm : SKLWriteResPair<WriteFCmp,     [SKLPort01],  4, [1], 1, 5>; // Floating point compare.
defm : SKLWriteResPair<WriteFCmpX,    [SKLPort01],  4, [1], 1, 6>;
defm : SKLWriteResPair<WriteFCmpY,    [SKLPort01],  4, [1], 1, 7>;
defm : X86WriteResPairUnsupported<WriteFCmpZ>;
defm : SKLWriteResPair<WriteFCmp64,   [SKLPort01],  4, [1], 1, 5>; // Floating point double compare.
defm : SKLWriteResPair<WriteFCmp64X,  [SKLPort01],  4, [1], 1, 6>;
defm : SKLWriteResPair<WriteFCmp64Y,  [SKLPort01],  4, [1], 1, 7>;
defm : X86WriteResPairUnsupported<WriteFCmp64Z>;

defm : SKLWriteResPair<WriteFCom,      [SKLPort0],  2>; // Floating point compare to flags.

defm : SKLWriteResPair<WriteFMul,     [SKLPort01],  4, [1], 1, 5>; // Floating point multiplication.
defm : SKLWriteResPair<WriteFMulX,    [SKLPort01],  4, [1], 1, 6>;
defm : SKLWriteResPair<WriteFMulY,    [SKLPort01],  4, [1], 1, 7>;
defm : X86WriteResPairUnsupported<WriteFMulZ>;
defm : SKLWriteResPair<WriteFMul64,   [SKLPort01],  4, [1], 1, 5>; // Floating point double multiplication.
defm : SKLWriteResPair<WriteFMul64X,  [SKLPort01],  4, [1], 1, 6>;
defm : SKLWriteResPair<WriteFMul64Y,  [SKLPort01],  4, [1], 1, 7>;
defm : X86WriteResPairUnsupported<WriteFMul64Z>;

defm : SKLWriteResPair<WriteFDiv,     [SKLPort0,SKLFPDivider], 11, [1,3], 1, 5>; // Floating point division.
//defm : SKLWriteResPair<WriteFDivX,    [SKLPort0,SKLFPDivider], 11, [1,3], 1, 6>;
defm : SKLWriteResPair<WriteFDivY,    [SKLPort0,SKLFPDivider], 11, [1,5], 1, 7>;
defm : X86WriteResPairUnsupported<WriteFDivZ>;
//defm : SKLWriteResPair<WriteFDiv64,   [SKLPort0,SKLFPDivider], 14, [1,3], 1, 5>; // Floating point double division.
//defm : SKLWriteResPair<WriteFDiv64X,  [SKLPort0,SKLFPDivider], 14, [1,3], 1, 6>;
//defm : SKLWriteResPair<WriteFDiv64Y,  [SKLPort0,SKLFPDivider], 14, [1,5], 1, 7>;
defm : X86WriteResPairUnsupported<WriteFDiv64Z>;

defm : SKLWriteResPair<WriteFSqrt,    [SKLPort0,SKLFPDivider], 12, [1,3], 1, 5>; // Floating point square root.
defm : SKLWriteResPair<WriteFSqrtX,   [SKLPort0,SKLFPDivider], 12, [1,3], 1, 6>;
defm : SKLWriteResPair<WriteFSqrtY,   [SKLPort0,SKLFPDivider], 12, [1,6], 1, 7>;
defm : X86WriteResPairUnsupported<WriteFSqrtZ>;
defm : SKLWriteResPair<WriteFSqrt64,  [SKLPort0,SKLFPDivider], 18, [1,6], 1, 5>; // Floating point double square root.
defm : SKLWriteResPair<WriteFSqrt64X, [SKLPort0,SKLFPDivider], 18, [1,6], 1, 6>;
defm : SKLWriteResPair<WriteFSqrt64Y, [SKLPort0,SKLFPDivider], 18, [1,12],1, 7>;
defm : X86WriteResPairUnsupported<WriteFSqrt64Z>;
defm : SKLWriteResPair<WriteFSqrt80,  [SKLPort0,SKLFPDivider], 21, [1,7]>; // Floating point long double square root.

defm : SKLWriteResPair<WriteFRcp,   [SKLPort0], 4, [1], 1, 5>; // Floating point reciprocal estimate.
defm : SKLWriteResPair<WriteFRcpX,  [SKLPort0], 4, [1], 1, 6>;
defm : SKLWriteResPair<WriteFRcpY,  [SKLPort0], 4, [1], 1, 7>;
defm : X86WriteResPairUnsupported<WriteFRcpZ>;

defm : SKLWriteResPair<WriteFRsqrt, [SKLPort0], 4, [1], 1, 5>; // Floating point reciprocal square root estimate.
defm : SKLWriteResPair<WriteFRsqrtX,[SKLPort0], 4, [1], 1, 6>;
defm : SKLWriteResPair<WriteFRsqrtY,[SKLPort0], 4, [1], 1, 7>;
defm : X86WriteResPairUnsupported<WriteFRsqrtZ>;

defm : SKLWriteResPair<WriteFMA,    [SKLPort01], 4, [1], 1, 5>; // Fused Multiply Add.
defm : SKLWriteResPair<WriteFMAX,   [SKLPort01], 4, [1], 1, 6>;
defm : SKLWriteResPair<WriteFMAY,   [SKLPort01], 4, [1], 1, 7>;
defm : X86WriteResPairUnsupported<WriteFMAZ>;
defm : SKLWriteResPair<WriteDPPD,   [SKLPort5,SKLPort01],  9, [1,2], 3, 6>; // Floating point double dot product.
defm : SKLWriteResPair<WriteDPPS,   [SKLPort5,SKLPort01], 13, [1,3], 4, 6>;
defm : SKLWriteResPair<WriteDPPSY,  [SKLPort5,SKLPort01], 13, [1,3], 4, 7>;
defm : X86WriteResPairUnsupported<WriteDPPSZ>;
>>>>>>> 681bdae9
defm : SKLWriteResPair<WriteFSign,   [SKLPort0], 1>; // Floating point fabs/fchs.
defm : SKLWriteResPair<WriteFRnd,     [SKLPort01], 8, [2], 2, 6>; // Floating point rounding.
defm : SKLWriteResPair<WriteFRndY,    [SKLPort01], 8, [2], 2, 7>;
defm : X86WriteResPairUnsupported<WriteFRndZ>;
defm : SKLWriteResPair<WriteFLogic,  [SKLPort015], 1, [1], 1, 6>; // Floating point and/or/xor logicals.
defm : SKLWriteResPair<WriteFLogicY, [SKLPort015], 1, [1], 1, 7>;
defm : X86WriteResPairUnsupported<WriteFLogicZ>;
defm : SKLWriteResPair<WriteFTest,   [SKLPort0], 2, [1], 1, 6>; // Floating point TEST instructions.
defm : SKLWriteResPair<WriteFTestY,  [SKLPort0], 2, [1], 1, 7>;
defm : X86WriteResPairUnsupported<WriteFTestZ>;
defm : SKLWriteResPair<WriteFShuffle,  [SKLPort5], 1, [1], 1, 6>; // Floating point vector shuffles.
defm : SKLWriteResPair<WriteFShuffleY, [SKLPort5], 1, [1], 1, 7>;
defm : X86WriteResPairUnsupported<WriteFShuffleZ>;
defm : SKLWriteResPair<WriteFVarShuffle,  [SKLPort5], 1, [1], 1, 6>; // Floating point vector shuffles.
defm : SKLWriteResPair<WriteFVarShuffleY, [SKLPort5], 1, [1], 1, 7>;
defm : X86WriteResPairUnsupported<WriteFVarShuffleZ>;
defm : SKLWriteResPair<WriteFBlend,  [SKLPort015], 1, [1], 1, 6>; // Floating point vector blends.
defm : SKLWriteResPair<WriteFBlendY, [SKLPort015], 1, [1], 1, 7>;
defm : X86WriteResPairUnsupported<WriteFBlendZ>;
defm : SKLWriteResPair<WriteFVarBlend, [SKLPort015], 2, [2], 2, 6>; // Fp vector variable blends.
defm : SKLWriteResPair<WriteFVarBlendY,[SKLPort015], 2, [2], 2, 7>;
defm : X86WriteResPairUnsupported<WriteFVarBlendZ>;

// FMA Scheduling helper class.
// class FMASC { X86FoldableSchedWrite Sched = WriteFAdd; }

// Vector integer operations.
defm : X86WriteRes<WriteVecLoad,         [SKLPort23], 5, [1], 1>;
defm : X86WriteRes<WriteVecLoadX,        [SKLPort23], 6, [1], 1>;
defm : X86WriteRes<WriteVecLoadY,        [SKLPort23], 7, [1], 1>;
defm : X86WriteRes<WriteVecLoadNT,       [SKLPort23], 6, [1], 1>;
defm : X86WriteRes<WriteVecLoadNTY,      [SKLPort23], 7, [1], 1>;
defm : X86WriteRes<WriteVecMaskedLoad,   [SKLPort23,SKLPort015], 7, [1,1], 2>;
defm : X86WriteRes<WriteVecMaskedLoadY,  [SKLPort23,SKLPort015], 8, [1,1], 2>;
defm : X86WriteRes<WriteVecStore,        [SKLPort237,SKLPort4], 1, [1,1], 2>;
defm : X86WriteRes<WriteVecStoreX,       [SKLPort237,SKLPort4], 1, [1,1], 2>;
defm : X86WriteRes<WriteVecStoreY,       [SKLPort237,SKLPort4], 1, [1,1], 2>;
defm : X86WriteRes<WriteVecStoreNT,      [SKLPort237,SKLPort4], 1, [1,1], 2>;
defm : X86WriteRes<WriteVecStoreNTY,     [SKLPort237,SKLPort4], 1, [1,1], 2>;
defm : X86WriteRes<WriteVecMaskedStore,  [SKLPort237,SKLPort0], 2, [1,1], 2>;
defm : X86WriteRes<WriteVecMaskedStoreY, [SKLPort237,SKLPort0], 2, [1,1], 2>;
defm : X86WriteRes<WriteVecMove,         [SKLPort05],  1, [1], 1>;
defm : X86WriteRes<WriteVecMoveX,        [SKLPort015], 1, [1], 1>;
defm : X86WriteRes<WriteVecMoveY,        [SKLPort015], 1, [1], 1>;
defm : X86WriteRes<WriteVecMoveToGpr,    [SKLPort0], 2, [1], 1>;
defm : X86WriteRes<WriteVecMoveFromGpr,  [SKLPort5], 1, [1], 1>;

defm : SKLWriteResPair<WriteVecALU,   [SKLPort05], 1, [1], 1, 5>; // Vector integer ALU op, no logicals.
defm : SKLWriteResPair<WriteVecALUX,  [SKLPort01], 1, [1], 1, 6>;
defm : SKLWriteResPair<WriteVecALUY,  [SKLPort01], 1, [1], 1, 7>;
defm : X86WriteResPairUnsupported<WriteVecALUZ>;
defm : SKLWriteResPair<WriteVecLogic, [SKLPort05],  1, [1], 1, 5>; // Vector integer and/or/xor.
defm : SKLWriteResPair<WriteVecLogicX,[SKLPort015], 1, [1], 1, 6>;
defm : SKLWriteResPair<WriteVecLogicY,[SKLPort015], 1, [1], 1, 7>;
defm : X86WriteResPairUnsupported<WriteVecLogicZ>;
defm : SKLWriteResPair<WriteVecTest,  [SKLPort0,SKLPort5], 3, [1,1], 2, 6>; // Vector integer TEST instructions.
defm : SKLWriteResPair<WriteVecTestY, [SKLPort0,SKLPort5], 3, [1,1], 2, 7>;
defm : X86WriteResPairUnsupported<WriteVecTestZ>;
defm : SKLWriteResPair<WriteVecIMul,  [SKLPort0] ,  4, [1], 1, 5>; // Vector integer multiply.
defm : SKLWriteResPair<WriteVecIMulX, [SKLPort01],  4, [1], 1, 6>;
defm : SKLWriteResPair<WriteVecIMulY, [SKLPort01],  4, [1], 1, 7>;
defm : X86WriteResPairUnsupported<WriteVecIMulZ>;
defm : SKLWriteResPair<WritePMULLD,   [SKLPort01], 10, [2], 2, 6>; // Vector PMULLD.
defm : SKLWriteResPair<WritePMULLDY,  [SKLPort01], 10, [2], 2, 7>;
defm : X86WriteResPairUnsupported<WritePMULLDZ>;
defm : SKLWriteResPair<WriteShuffle,  [SKLPort5], 1, [1], 1, 5>; // Vector shuffles.
defm : SKLWriteResPair<WriteShuffleX, [SKLPort5], 1, [1], 1, 6>;
defm : SKLWriteResPair<WriteShuffleY, [SKLPort5], 1, [1], 1, 7>;
defm : X86WriteResPairUnsupported<WriteShuffleZ>;
defm : SKLWriteResPair<WriteVarShuffle,  [SKLPort5], 1, [1], 1, 5>; // Vector shuffles.
defm : SKLWriteResPair<WriteVarShuffleX, [SKLPort5], 1, [1], 1, 6>;
defm : SKLWriteResPair<WriteVarShuffleY, [SKLPort5], 1, [1], 1, 7>;
defm : X86WriteResPairUnsupported<WriteVarShuffleZ>;
defm : SKLWriteResPair<WriteBlend,  [SKLPort5], 1, [1], 1, 6>; // Vector blends.
defm : SKLWriteResPair<WriteBlendY, [SKLPort5], 1, [1], 1, 7>;
defm : X86WriteResPairUnsupported<WriteBlendZ>;
defm : SKLWriteResPair<WriteVarBlend,  [SKLPort015], 2, [2], 2, 6>; // Vector variable blends.
defm : SKLWriteResPair<WriteVarBlendY, [SKLPort015], 2, [2], 2, 6>;
defm : X86WriteResPairUnsupported<WriteVarBlendZ>;
defm : SKLWriteResPair<WriteMPSAD,  [SKLPort5], 4, [2], 2, 6>; // Vector MPSAD.
defm : SKLWriteResPair<WriteMPSADY, [SKLPort5], 4, [2], 2, 7>;
defm : X86WriteResPairUnsupported<WriteMPSADZ>;
defm : SKLWriteResPair<WritePSADBW,  [SKLPort5], 3, [1], 1, 5>; // Vector PSADBW.
defm : SKLWriteResPair<WritePSADBWX, [SKLPort5], 3, [1], 1, 6>;
defm : SKLWriteResPair<WritePSADBWY, [SKLPort5], 3, [1], 1, 7>;
defm : X86WriteResPairUnsupported<WritePSADBWZ>;
defm : SKLWriteResPair<WritePHMINPOS, [SKLPort01], 4, [1], 1, 6>; // Vector PHMINPOS.

// Vector integer shifts.
defm : SKLWriteResPair<WriteVecShift,     [SKLPort0], 1, [1], 1, 5>;
defm : X86WriteRes<WriteVecShiftX,        [SKLPort5,SKLPort01],  2, [1,1], 2>;
defm : X86WriteRes<WriteVecShiftY,        [SKLPort5,SKLPort01],  4, [1,1], 2>;
defm : X86WriteRes<WriteVecShiftXLd,      [SKLPort01,SKLPort23], 7, [1,1], 2>;
defm : X86WriteRes<WriteVecShiftYLd,      [SKLPort01,SKLPort23], 8, [1,1], 2>;
defm : X86WriteResPairUnsupported<WriteVecShiftZ>;

defm : SKLWriteResPair<WriteVecShiftImm,  [SKLPort0],  1, [1], 1, 5>; // Vector integer immediate shifts.
defm : SKLWriteResPair<WriteVecShiftImmX, [SKLPort01], 1, [1], 1, 6>;
defm : SKLWriteResPair<WriteVecShiftImmY, [SKLPort01], 1, [1], 1, 7>;
defm : X86WriteResPairUnsupported<WriteVecShiftImmZ>;
defm : SKLWriteResPair<WriteVarVecShift,  [SKLPort01], 1, [1], 1, 6>; // Variable vector shifts.
defm : SKLWriteResPair<WriteVarVecShiftY, [SKLPort01], 1, [1], 1, 7>;
defm : X86WriteResPairUnsupported<WriteVarVecShiftZ>;

// Vector insert/extract operations.
def : WriteRes<WriteVecInsert, [SKLPort5]> {
  let Latency = 2;
  let NumMicroOps = 2;
  let ResourceCycles = [2];
}
def : WriteRes<WriteVecInsertLd, [SKLPort5,SKLPort23]> {
  let Latency = 6;
  let NumMicroOps = 2;
}
def: InstRW<[WriteVecInsertLd], (instregex "(V?)MOV(H|L)(PD|PS)rm")>;

def : WriteRes<WriteVecExtract, [SKLPort0,SKLPort5]> {
  let Latency = 3;
  let NumMicroOps = 2;
}
def : WriteRes<WriteVecExtractSt, [SKLPort4,SKLPort5,SKLPort237]> {
  let Latency = 2;
  let NumMicroOps = 3;
}

// Conversion between integer and float.
defm : SKLWriteResPair<WriteCvtSS2I,   [SKLPort1], 3>;
defm : SKLWriteResPair<WriteCvtPS2I,   [SKLPort1], 3>;
defm : SKLWriteResPair<WriteCvtPS2IY,  [SKLPort1], 3>;
defm : X86WriteResPairUnsupported<WriteCvtPS2IZ>;
defm : SKLWriteResPair<WriteCvtSD2I,   [SKLPort1], 3>;
defm : SKLWriteResPair<WriteCvtPD2I,   [SKLPort1], 3>;
defm : SKLWriteResPair<WriteCvtPD2IY,  [SKLPort1], 3>;
defm : X86WriteResPairUnsupported<WriteCvtPD2IZ>;

defm : SKLWriteResPair<WriteCvtI2SS,   [SKLPort1], 4>;
defm : SKLWriteResPair<WriteCvtI2PS,   [SKLPort1], 4>;
defm : SKLWriteResPair<WriteCvtI2PSY,  [SKLPort1], 4>;
defm : X86WriteResPairUnsupported<WriteCvtI2PSZ>;
defm : SKLWriteResPair<WriteCvtI2SD,   [SKLPort1], 4>;
defm : SKLWriteResPair<WriteCvtI2PD,   [SKLPort1], 4>;
defm : SKLWriteResPair<WriteCvtI2PDY,  [SKLPort1], 4>;
defm : X86WriteResPairUnsupported<WriteCvtI2PDZ>;

defm : SKLWriteResPair<WriteCvtSS2SD,  [SKLPort1], 3>;
defm : SKLWriteResPair<WriteCvtPS2PD,  [SKLPort1], 3>;
defm : SKLWriteResPair<WriteCvtPS2PDY, [SKLPort1], 3>;
defm : X86WriteResPairUnsupported<WriteCvtPS2PDZ>;
defm : SKLWriteResPair<WriteCvtSD2SS,  [SKLPort1], 3>;
defm : SKLWriteResPair<WriteCvtPD2PS,  [SKLPort1], 3>;
defm : SKLWriteResPair<WriteCvtPD2PSY, [SKLPort1], 3>;
defm : X86WriteResPairUnsupported<WriteCvtPD2PSZ>;

defm : X86WriteRes<WriteCvtPH2PS,    [SKLPort5,SKLPort015],  5, [1,1], 2>;
defm : X86WriteRes<WriteCvtPH2PSY,    [SKLPort5,SKLPort01],  7, [1,1], 2>;
defm : X86WriteResUnsupported<WriteCvtPH2PSZ>;
defm : X86WriteRes<WriteCvtPH2PSLd,  [SKLPort23,SKLPort01],  9, [1,1], 2>;
defm : X86WriteRes<WriteCvtPH2PSYLd, [SKLPort23,SKLPort01], 10, [1,1], 2>;
defm : X86WriteResUnsupported<WriteCvtPH2PSZLd>;

defm : X86WriteRes<WriteCvtPS2PH,                       [SKLPort5,SKLPort015], 5, [1,1], 2>;
defm : X86WriteRes<WriteCvtPS2PHY,                       [SKLPort5,SKLPort01], 7, [1,1], 2>;
defm : X86WriteResUnsupported<WriteCvtPS2PHZ>;
defm : X86WriteRes<WriteCvtPS2PHSt,  [SKLPort4,SKLPort5,SKLPort237,SKLPort01], 6, [1,1,1,1], 4>;
defm : X86WriteRes<WriteCvtPS2PHYSt, [SKLPort4,SKLPort5,SKLPort237,SKLPort01], 8, [1,1,1,1], 4>;
defm : X86WriteResUnsupported<WriteCvtPS2PHZSt>;

// Strings instructions.

// Packed Compare Implicit Length Strings, Return Mask
def : WriteRes<WritePCmpIStrM, [SKLPort0]> {
  let Latency = 10;
  let NumMicroOps = 3;
  let ResourceCycles = [3];
}
def : WriteRes<WritePCmpIStrMLd, [SKLPort0, SKLPort23]> {
  let Latency = 16;
  let NumMicroOps = 4;
  let ResourceCycles = [3,1];
}

// Packed Compare Explicit Length Strings, Return Mask
def : WriteRes<WritePCmpEStrM, [SKLPort0, SKLPort5, SKLPort015, SKLPort0156]> {
  let Latency = 19;
  let NumMicroOps = 9;
  let ResourceCycles = [4,3,1,1];
}
def : WriteRes<WritePCmpEStrMLd, [SKLPort0, SKLPort5,SKLPort23, SKLPort015, SKLPort0156]> {
  let Latency = 25;
  let NumMicroOps = 10;
  let ResourceCycles = [4,3,1,1,1];
}

// Packed Compare Implicit Length Strings, Return Index
def : WriteRes<WritePCmpIStrI, [SKLPort0]> {
  let Latency = 10;
  let NumMicroOps = 3;
  let ResourceCycles = [3];
}
def : WriteRes<WritePCmpIStrILd, [SKLPort0, SKLPort23]> {
  let Latency = 16;
  let NumMicroOps = 4;
  let ResourceCycles = [3,1];
}

// Packed Compare Explicit Length Strings, Return Index
def : WriteRes<WritePCmpEStrI, [SKLPort0, SKLPort5, SKLPort0156]> {
  let Latency = 18;
  let NumMicroOps = 8;
  let ResourceCycles = [4,3,1];
}
def : WriteRes<WritePCmpEStrILd, [SKLPort0, SKLPort5, SKLPort23, SKLPort0156]> {
  let Latency = 24;
  let NumMicroOps = 9;
  let ResourceCycles = [4,3,1,1];
}

// MOVMSK Instructions.
def : WriteRes<WriteFMOVMSK,    [SKLPort0]> { let Latency = 2; }
def : WriteRes<WriteVecMOVMSK,  [SKLPort0]> { let Latency = 2; }
def : WriteRes<WriteVecMOVMSKY, [SKLPort0]> { let Latency = 2; }
def : WriteRes<WriteMMXMOVMSK,  [SKLPort0]> { let Latency = 2; }

// AES instructions.
def : WriteRes<WriteAESDecEnc, [SKLPort0]> { // Decryption, encryption.
  let Latency = 4;
  let NumMicroOps = 1;
  let ResourceCycles = [1];
}
def : WriteRes<WriteAESDecEncLd, [SKLPort0, SKLPort23]> {
  let Latency = 10;
  let NumMicroOps = 2;
  let ResourceCycles = [1,1];
}

def : WriteRes<WriteAESIMC, [SKLPort0]> { // InvMixColumn.
  let Latency = 8;
  let NumMicroOps = 2;
  let ResourceCycles = [2];
}
def : WriteRes<WriteAESIMCLd, [SKLPort0, SKLPort23]> {
  let Latency = 14;
  let NumMicroOps = 3;
  let ResourceCycles = [2,1];
}

def : WriteRes<WriteAESKeyGen, [SKLPort0, SKLPort5, SKLPort015]> { // Key Generation.
  let Latency = 20;
  let NumMicroOps = 11;
  let ResourceCycles = [3,6,2];
}
def : WriteRes<WriteAESKeyGenLd, [SKLPort0, SKLPort5, SKLPort23, SKLPort015]> {
  let Latency = 25;
  let NumMicroOps = 11;
  let ResourceCycles = [3,6,1,1];
}

// Carry-less multiplication instructions.
def : WriteRes<WriteCLMul, [SKLPort5]> {
  let Latency = 6;
  let NumMicroOps = 1;
  let ResourceCycles = [1];
}
def : WriteRes<WriteCLMulLd, [SKLPort5, SKLPort23]> {
  let Latency = 12;
  let NumMicroOps = 2;
  let ResourceCycles = [1,1];
}

// Catch-all for expensive system instructions.
def : WriteRes<WriteSystem,     [SKLPort0156]> { let Latency = 100; } // def WriteSystem : SchedWrite;

// AVX2.
defm : SKLWriteResPair<WriteFShuffle256, [SKLPort5], 3, [1], 1, 7>; // Fp 256-bit width vector shuffles.
defm : SKLWriteResPair<WriteFVarShuffle256, [SKLPort5], 3, [1], 1, 7>; // Fp 256-bit width vector variable shuffles.
defm : SKLWriteResPair<WriteShuffle256, [SKLPort5], 3, [1], 1, 7>;  // 256-bit width vector shuffles.
defm : SKLWriteResPair<WriteVarShuffle256, [SKLPort5], 3, [1], 1, 7>;  // 256-bit width vector variable shuffles.

// Old microcoded instructions that nobody use.
def : WriteRes<WriteMicrocoded, [SKLPort0156]> { let Latency = 100; } // def WriteMicrocoded : SchedWrite;

// Fence instructions.
def : WriteRes<WriteFence,  [SKLPort23, SKLPort4]>;

// Load/store MXCSR.
def : WriteRes<WriteLDMXCSR, [SKLPort0,SKLPort23,SKLPort0156]> { let Latency = 7; let NumMicroOps = 3; let ResourceCycles = [1,1,1]; }
def : WriteRes<WriteSTMXCSR, [SKLPort4,SKLPort5,SKLPort237]> { let Latency = 2; let NumMicroOps = 3; let ResourceCycles = [1,1,1]; }

// Nop, not very useful expect it provides a model for nops!
def : WriteRes<WriteNop, []>;

////////////////////////////////////////////////////////////////////////////////
// Horizontal add/sub  instructions.
////////////////////////////////////////////////////////////////////////////////

defm : SKLWriteResPair<WriteFHAdd,  [SKLPort5,SKLPort01], 6, [2,1], 3, 6>;
defm : SKLWriteResPair<WriteFHAddY, [SKLPort5,SKLPort01], 6, [2,1], 3, 7>;
defm : SKLWriteResPair<WritePHAdd,  [SKLPort5,SKLPort05],  3, [2,1], 3, 5>;
defm : SKLWriteResPair<WritePHAddX, [SKLPort5,SKLPort015], 3, [2,1], 3, 6>;
defm : SKLWriteResPair<WritePHAddY, [SKLPort5,SKLPort015], 3, [2,1], 3, 7>;

// Remaining instrs.

def SKLWriteResGroup1 : SchedWriteRes<[SKLPort0]> {
  let Latency = 1;
  let NumMicroOps = 1;
  let ResourceCycles = [1];
}
def: InstRW<[SKLWriteResGroup1], (instregex "MMX_PADDS(B|W)irr",
                                            "MMX_PADDUS(B|W)irr",
                                            "MMX_PAVG(B|W)irr",
                                            "MMX_PCMPEQ(B|D|W)irr",
                                            "MMX_PCMPGT(B|D|W)irr",
                                            "MMX_P(MAX|MIN)SWirr",
                                            "MMX_P(MAX|MIN)UBirr",
                                            "MMX_PSUBS(B|W)irr",
                                            "MMX_PSUBUS(B|W)irr")>;

def SKLWriteResGroup3 : SchedWriteRes<[SKLPort5]> {
  let Latency = 1;
  let NumMicroOps = 1;
  let ResourceCycles = [1];
}
def: InstRW<[SKLWriteResGroup3], (instregex "COM(P?)_FST0r",
                                            "UCOM_F(P?)r")>;

def SKLWriteResGroup4 : SchedWriteRes<[SKLPort6]> {
  let Latency = 1;
  let NumMicroOps = 1;
  let ResourceCycles = [1];
}
def: InstRW<[SKLWriteResGroup4], (instregex "JMP(16|32|64)r")>;

def SKLWriteResGroup6 : SchedWriteRes<[SKLPort05]> {
  let Latency = 1;
  let NumMicroOps = 1;
  let ResourceCycles = [1];
}
def: InstRW<[SKLWriteResGroup6], (instrs FINCSTP, FNOP)>;

def SKLWriteResGroup7 : SchedWriteRes<[SKLPort06]> {
  let Latency = 1;
  let NumMicroOps = 1;
  let ResourceCycles = [1];
}
def: InstRW<[SKLWriteResGroup7], (instrs CDQ, CQO, CLAC, STAC)>;

def SKLWriteResGroup8 : SchedWriteRes<[SKLPort15]> {
  let Latency = 1;
  let NumMicroOps = 1;
  let ResourceCycles = [1];
}
def: InstRW<[SKLWriteResGroup8], (instregex "ANDN(32|64)rr",
                                            "BLSI(32|64)rr",
                                            "BLSMSK(32|64)rr",
                                            "BLSR(32|64)rr")>;

def SKLWriteResGroup9 : SchedWriteRes<[SKLPort015]> {
  let Latency = 1;
  let NumMicroOps = 1;
  let ResourceCycles = [1];
}
def: InstRW<[SKLWriteResGroup9], (instregex "(V?)PADD(B|D|Q|W)(Y?)rr",
                                            "VPBLENDD(Y?)rri",
                                            "(V?)PSUB(B|D|Q|W)(Y?)rr")>;

def SKLWriteResGroup10 : SchedWriteRes<[SKLPort0156]> {
  let Latency = 1;
  let NumMicroOps = 1;
  let ResourceCycles = [1];
}
def: InstRW<[SKLWriteResGroup10], (instrs CBW, CWDE, CDQE,
                                          CMC, STC,
                                          SGDT64m,
                                          SIDT64m,
                                          SMSW16m,
                                          STRm,
                                          SYSCALL)>;

def SKLWriteResGroup11 : SchedWriteRes<[SKLPort4,SKLPort237]> {
  let Latency = 1;
  let NumMicroOps = 2;
  let ResourceCycles = [1,1];
}
def: InstRW<[SKLWriteResGroup11], (instrs FBSTPm, VMPTRSTm)>;
def: InstRW<[SKLWriteResGroup11], (instregex "ST_FP(32|64|80)m")>;

def SKLWriteResGroup13 : SchedWriteRes<[SKLPort5]> {
  let Latency = 2;
  let NumMicroOps = 2;
  let ResourceCycles = [2];
}
def: InstRW<[SKLWriteResGroup13], (instrs MMX_MOVQ2DQrr)>;

def SKLWriteResGroup14 : SchedWriteRes<[SKLPort05]> {
  let Latency = 2;
  let NumMicroOps = 2;
  let ResourceCycles = [2];
}
def: InstRW<[SKLWriteResGroup14], (instrs FDECSTP,
                                          MMX_MOVDQ2Qrr)>;

def SKLWriteResGroup15 : SchedWriteRes<[SKLPort06]> {
  let Latency = 2;
  let NumMicroOps = 2;
  let ResourceCycles = [2];
}
def: InstRW<[SKLWriteResGroup15], (instregex "ROL(8|16|32|64)r(1|i)",
                                             "ROR(8|16|32|64)r(1|i)",
                                             "SET(A|BE)r")>;

def SKLWriteResGroup17 : SchedWriteRes<[SKLPort0156]> {
  let Latency = 2;
  let NumMicroOps = 2;
  let ResourceCycles = [2];
}
def: InstRW<[SKLWriteResGroup17], (instrs LFENCE,
                                          WAIT,
                                          XGETBV)>;

def SKLWriteResGroup20 : SchedWriteRes<[SKLPort6,SKLPort0156]> {
  let Latency = 2;
  let NumMicroOps = 2;
  let ResourceCycles = [1,1];
}
def: InstRW<[SKLWriteResGroup20], (instregex "CLFLUSH")>;

def SKLWriteResGroup21 : SchedWriteRes<[SKLPort237,SKLPort0156]> {
  let Latency = 2;
  let NumMicroOps = 2;
  let ResourceCycles = [1,1];
}
def: InstRW<[SKLWriteResGroup21], (instrs SFENCE)>;

def SKLWriteResGroup23 : SchedWriteRes<[SKLPort06,SKLPort0156]> {
  let Latency = 2;
  let NumMicroOps = 2;
  let ResourceCycles = [1,1];
}
def: InstRW<[SKLWriteResGroup23], (instrs CWD,
                                          JCXZ, JECXZ, JRCXZ,
                                          ADC8i8, SBB8i8)>;
def: InstRW<[SKLWriteResGroup23], (instregex "ADC8ri",
                                             "SBB8ri")>;

def SKLWriteResGroup25 : SchedWriteRes<[SKLPort4,SKLPort6,SKLPort237]> {
  let Latency = 2;
  let NumMicroOps = 3;
  let ResourceCycles = [1,1,1];
}
def: InstRW<[SKLWriteResGroup25], (instrs FNSTCW16m)>;

def SKLWriteResGroup27 : SchedWriteRes<[SKLPort4,SKLPort237,SKLPort15]> {
  let Latency = 2;
  let NumMicroOps = 3;
  let ResourceCycles = [1,1,1];
}
def: InstRW<[SKLWriteResGroup27], (instregex "MOVBE(16|32|64)mr")>;

def SKLWriteResGroup28 : SchedWriteRes<[SKLPort4,SKLPort237,SKLPort0156]> {
  let Latency = 2;
  let NumMicroOps = 3;
  let ResourceCycles = [1,1,1];
}
def: InstRW<[SKLWriteResGroup28], (instrs PUSH16r, PUSH32r, PUSH64r, PUSH64i8,
                                          STOSB, STOSL, STOSQ, STOSW)>;
def: InstRW<[SKLWriteResGroup28], (instregex "PUSH(16|32|64)rmr")>;

def SKLWriteResGroup29 : SchedWriteRes<[SKLPort1]> {
  let Latency = 3;
  let NumMicroOps = 1;
  let ResourceCycles = [1];
}
def: InstRW<[SKLWriteResGroup29], (instregex "PDEP(32|64)rr",
                                             "PEXT(32|64)rr")>;

def SKLWriteResGroup29_16i : SchedWriteRes<[SKLPort1, SKLPort0156]> {
  let Latency = 4;
  let NumMicroOps = 2;
  let ResourceCycles = [1,1];
}
def: InstRW<[SKLWriteResGroup29_16i], (instrs IMUL16rri, IMUL16rri8)>;

def SKLWriteResGroup30 : SchedWriteRes<[SKLPort5]> {
  let Latency = 3;
  let NumMicroOps = 1;
  let ResourceCycles = [1];
}
def: InstRW<[SKLWriteResGroup30], (instregex "(ADD|SUB|SUBR)_(FPrST0|FST0r|FrST0)",
                                             "VPBROADCAST(B|W)rr",
                                             "(V?)PCMPGTQ(Y?)rr")>;

def SKLWriteResGroup32 : SchedWriteRes<[SKLPort0,SKLPort0156]> {
  let Latency = 3;
  let NumMicroOps = 2;
  let ResourceCycles = [1,1];
}
def: InstRW<[SKLWriteResGroup32], (instrs FNSTSW16r)>;

def SKLWriteResGroup33 : SchedWriteRes<[SKLPort06]> {
  let Latency = 3;
  let NumMicroOps = 3;
  let ResourceCycles = [3];
}
def: InstRW<[SKLWriteResGroup33], (instregex "ROL(8|16|32|64)rCL",
                                             "ROR(8|16|32|64)rCL",
                                             "SAR(8|16|32|64)rCL",
                                             "SHL(8|16|32|64)rCL",
                                             "SHR(8|16|32|64)rCL")>;

def SKLWriteResGroup35 : SchedWriteRes<[SKLPort0,SKLPort5]> {
  let Latency = 3;
  let NumMicroOps = 3;
  let ResourceCycles = [1,2];
}
def: InstRW<[SKLWriteResGroup35], (instregex "MMX_PH(ADD|SUB)SWrr")>;

def SKLWriteResGroup36 : SchedWriteRes<[SKLPort5,SKLPort01]> {
  let Latency = 3;
  let NumMicroOps = 3;
  let ResourceCycles = [2,1];
}
def: InstRW<[SKLWriteResGroup36], (instregex "(V?)PHADDSW(Y?)rr",
                                             "(V?)PHSUBSW(Y?)rr")>;

def SKLWriteResGroup39 : SchedWriteRes<[SKLPort5,SKLPort0156]> {
  let Latency = 3;
  let NumMicroOps = 3;
  let ResourceCycles = [2,1];
}
def: InstRW<[SKLWriteResGroup39], (instrs MMX_PACKSSDWirr,
                                          MMX_PACKSSWBirr,
                                          MMX_PACKUSWBirr)>;

def SKLWriteResGroup40 : SchedWriteRes<[SKLPort6,SKLPort0156]> {
  let Latency = 3;
  let NumMicroOps = 3;
  let ResourceCycles = [1,2];
}
def: InstRW<[SKLWriteResGroup40], (instregex "CLD")>;

def SKLWriteResGroup41 : SchedWriteRes<[SKLPort237,SKLPort0156]> {
  let Latency = 3;
  let NumMicroOps = 3;
  let ResourceCycles = [1,2];
}
def: InstRW<[SKLWriteResGroup41], (instrs MFENCE)>;

def SKLWriteResGroup42 : SchedWriteRes<[SKLPort06,SKLPort0156]> {
  let Latency = 3;
  let NumMicroOps = 3;
  let ResourceCycles = [1,2];
}
def: InstRW<[SKLWriteResGroup42], (instregex "RCL(8|16|32|64)r(1|i)",
                                             "RCR(8|16|32|64)r(1|i)")>;

def SKLWriteResGroup43 : SchedWriteRes<[SKLPort0,SKLPort4,SKLPort237]> {
  let Latency = 3;
  let NumMicroOps = 3;
  let ResourceCycles = [1,1,1];
}
def: InstRW<[SKLWriteResGroup43], (instrs FNSTSWm)>;

def SKLWriteResGroup44 : SchedWriteRes<[SKLPort4,SKLPort237,SKLPort06]> {
  let Latency = 3;
  let NumMicroOps = 4;
  let ResourceCycles = [1,1,2];
}
def: InstRW<[SKLWriteResGroup44], (instregex "SET(A|BE)m")>;

def SKLWriteResGroup45 : SchedWriteRes<[SKLPort4,SKLPort6,SKLPort237,SKLPort0156]> {
  let Latency = 3;
  let NumMicroOps = 4;
  let ResourceCycles = [1,1,1,1];
}
def: InstRW<[SKLWriteResGroup45], (instregex "CALL(16|32|64)r")>;

def SKLWriteResGroup46 : SchedWriteRes<[SKLPort4,SKLPort237,SKLPort06,SKLPort0156]> {
  let Latency = 3;
  let NumMicroOps = 4;
  let ResourceCycles = [1,1,1,1];
}
def: InstRW<[SKLWriteResGroup46], (instrs CALL64pcrel32)>;

def SKLWriteResGroup47 : SchedWriteRes<[SKLPort0]> {
  let Latency = 4;
  let NumMicroOps = 1;
  let ResourceCycles = [1];
}
def: InstRW<[SKLWriteResGroup47], (instregex "MUL_(FPrST0|FST0r|FrST0)")>;

def SKLWriteResGroup48 : SchedWriteRes<[SKLPort01]> {
  let Latency = 4;
  let NumMicroOps = 1;
  let ResourceCycles = [1];
}
def: InstRW<[SKLWriteResGroup48], (instregex "(V?)CVTDQ2PS(Y?)rr",
                                             "(V?)CVT(T?)PS2DQ(Y?)rr")>;

def SKLWriteResGroup51 : SchedWriteRes<[SKLPort1,SKLPort5]> {
  let Latency = 4;
  let NumMicroOps = 2;
  let ResourceCycles = [1,1];
}
def: InstRW<[SKLWriteResGroup51], (instrs IMUL64r, MUL64r, MULX64rr)>;

def SKLWriteResGroup51_16 : SchedWriteRes<[SKLPort1,SKLPort06,SKLPort0156]> {
  let Latency = 4;
  let NumMicroOps = 4;
  let ResourceCycles = [1,1,2];
}
def: InstRW<[SKLWriteResGroup51_16], (instrs IMUL16r, MUL16r)>;

def SKLWriteResGroup53 : SchedWriteRes<[SKLPort4,SKLPort5,SKLPort237]> {
  let Latency = 4;
  let NumMicroOps = 3;
  let ResourceCycles = [1,1,1];
}
def: InstRW<[SKLWriteResGroup53], (instregex "IST(T?)_FP(16|32|64)m",
                                             "IST_F(16|32)m")>;

def SKLWriteResGroup54 : SchedWriteRes<[SKLPort0156]> {
  let Latency = 4;
  let NumMicroOps = 4;
  let ResourceCycles = [4];
}
def: InstRW<[SKLWriteResGroup54], (instrs FNCLEX)>;

def SKLWriteResGroup55 : SchedWriteRes<[SKLPort6,SKLPort0156]> {
  let Latency = 4;
  let NumMicroOps = 4;
  let ResourceCycles = [1,3];
}
def: InstRW<[SKLWriteResGroup55], (instrs PAUSE)>;

def SKLWriteResGroup56 : SchedWriteRes<[SKLPort015,SKLPort0156]> {
  let Latency = 4;
  let NumMicroOps = 4;
  let ResourceCycles = [1,3];
}
def: InstRW<[SKLWriteResGroup56], (instrs VZEROUPPER)>;

def SKLWriteResGroup57 : SchedWriteRes<[SKLPort1,SKLPort6,SKLPort0156]> {
  let Latency = 4;
  let NumMicroOps = 4;
  let ResourceCycles = [1,1,2];
}
def: InstRW<[SKLWriteResGroup57], (instregex "LAR(16|32|64)rr")>;

def SKLWriteResGroup58 : SchedWriteRes<[SKLPort23]> {
  let Latency = 5;
  let NumMicroOps = 1;
  let ResourceCycles = [1];
}
def: InstRW<[SKLWriteResGroup58], (instregex "MOVSX(16|32|64)rm(8|16|32)",
                                             "MOVZX(16|32|64)rm(8|16)",
                                             "(V?)MOVDDUPrm")>; // TODO: Should this be SKLWriteResGroup67?

def SKLWriteResGroup59 : SchedWriteRes<[SKLPort0,SKLPort5]> {
  let Latency = 5;
  let NumMicroOps = 2;
  let ResourceCycles = [1,1];
}
def: InstRW<[SKLWriteResGroup59], (instrs MMX_CVTPI2PDirr,
                                          CVTDQ2PDrr,
                                          VCVTDQ2PDrr)>;

def SKLWriteResGroup60 : SchedWriteRes<[SKLPort5,SKLPort015]> {
  let Latency = 5;
  let NumMicroOps = 2;
  let ResourceCycles = [1,1];
}
def: InstRW<[SKLWriteResGroup60], (instregex "MMX_CVT(T?)PD2PIirr",
                                             "MMX_CVT(T?)PS2PIirr",
                                             "(V?)CVT(T?)PD2DQrr",
                                             "(V?)CVTPD2PSrr",
                                             "(V?)CVTPS2PDrr",
                                             "(V?)CVTSD2SSrr",
                                             "(V?)CVTSI642SDrr",
                                             "(V?)CVTSI2SDrr",
                                             "(V?)CVTSI2SSrr",
                                             "(V?)CVTSS2SDrr")>;

def SKLWriteResGroup61 : SchedWriteRes<[SKLPort1,SKLPort6,SKLPort06]> {
  let Latency = 5;
  let NumMicroOps = 3;
  let ResourceCycles = [1,1,1];
}
def: InstRW<[SKLWriteResGroup61], (instregex "STR(16|32|64)r")>;

def SKLWriteResGroup62 : SchedWriteRes<[SKLPort1,SKLPort06,SKLPort0156]> {
  let Latency = 4;
  let NumMicroOps = 3;
  let ResourceCycles = [1,1,1];
}
def: InstRW<[SKLWriteResGroup62], (instrs IMUL32r, MUL32r, MULX32rr)>;

def SKLWriteResGroup63 : SchedWriteRes<[SKLPort06,SKLPort0156]> {
  let Latency = 5;
  let NumMicroOps = 5;
  let ResourceCycles = [1,4];
}
def: InstRW<[SKLWriteResGroup63], (instrs XSETBV)>;

def SKLWriteResGroup64 : SchedWriteRes<[SKLPort06,SKLPort0156]> {
  let Latency = 5;
  let NumMicroOps = 5;
  let ResourceCycles = [2,3];
}
def: InstRW<[SKLWriteResGroup64], (instregex "CMPXCHG(8|16|32|64)rr")>;

def SKLWriteResGroup65 : SchedWriteRes<[SKLPort4,SKLPort237,SKLPort0156]> {
  let Latency = 5;
  let NumMicroOps = 6;
  let ResourceCycles = [1,1,4];
}
def: InstRW<[SKLWriteResGroup65], (instregex "PUSHF(16|64)")>;

def SKLWriteResGroup67 : SchedWriteRes<[SKLPort23]> {
  let Latency = 6;
  let NumMicroOps = 1;
  let ResourceCycles = [1];
}
def: InstRW<[SKLWriteResGroup67], (instrs VBROADCASTSSrm,
                                          VPBROADCASTDrm,
                                          VPBROADCASTQrm)>;
def: InstRW<[SKLWriteResGroup67], (instregex "(V?)MOVSHDUPrm",
                                             "(V?)MOVSLDUPrm")>;

def SKLWriteResGroup68 : SchedWriteRes<[SKLPort0]> {
  let Latency = 6;
  let NumMicroOps = 2;
  let ResourceCycles = [2];
}
def: InstRW<[SKLWriteResGroup68], (instrs MMX_CVTPI2PSirr)>;

def SKLWriteResGroup69 : SchedWriteRes<[SKLPort0,SKLPort23]> {
  let Latency = 6;
  let NumMicroOps = 2;
  let ResourceCycles = [1,1];
}
def: InstRW<[SKLWriteResGroup69], (instrs MMX_PADDSBirm,
                                          MMX_PADDSWirm,
                                          MMX_PADDUSBirm,
                                          MMX_PADDUSWirm,
                                          MMX_PAVGBirm,
                                          MMX_PAVGWirm,
                                          MMX_PCMPEQBirm,
                                          MMX_PCMPEQDirm,
                                          MMX_PCMPEQWirm,
                                          MMX_PCMPGTBirm,
                                          MMX_PCMPGTDirm,
                                          MMX_PCMPGTWirm,
                                          MMX_PMAXSWirm,
                                          MMX_PMAXUBirm,
                                          MMX_PMINSWirm,
                                          MMX_PMINUBirm,
                                          MMX_PSUBSBirm,
                                          MMX_PSUBSWirm,
                                          MMX_PSUBUSBirm,
                                          MMX_PSUBUSWirm)>;

def SKLWriteResGroup70 : SchedWriteRes<[SKLPort0,SKLPort01]> {
  let Latency = 6;
  let NumMicroOps = 2;
  let ResourceCycles = [1,1];
}
def: InstRW<[SKLWriteResGroup70], (instregex "(V?)CVTSS2SI(64)?rr",
                                             "(V?)CVT(T?)SD2SI(64)?rr")>;

def SKLWriteResGroup72 : SchedWriteRes<[SKLPort6,SKLPort23]> {
  let Latency = 6;
  let NumMicroOps = 2;
  let ResourceCycles = [1,1];
}
def: InstRW<[SKLWriteResGroup72], (instrs FARJMP64)>;
def: InstRW<[SKLWriteResGroup72], (instregex "JMP(16|32|64)m")>;

def SKLWriteResGroup74 : SchedWriteRes<[SKLPort23,SKLPort06]> {
  let Latency = 6;
  let NumMicroOps = 2;
  let ResourceCycles = [1,1];
}
def: InstRW<[SKLWriteResGroup74], (instregex "BT(16|32|64)mi8")>;

def SKLWriteResGroup75 : SchedWriteRes<[SKLPort23,SKLPort15]> {
  let Latency = 6;
  let NumMicroOps = 2;
  let ResourceCycles = [1,1];
}
def: InstRW<[SKLWriteResGroup75], (instregex "ANDN(32|64)rm",
                                             "BLSI(32|64)rm",
                                             "BLSMSK(32|64)rm",
                                             "BLSR(32|64)rm",
                                             "MOVBE(16|32|64)rm")>;

def SKLWriteResGroup76 : SchedWriteRes<[SKLPort23,SKLPort0156]> {
  let Latency = 6;
  let NumMicroOps = 2;
  let ResourceCycles = [1,1];
}
def: InstRW<[SKLWriteResGroup76], (instrs POP16r, POP32r, POP64r)>;
def: InstRW<[SKLWriteResGroup76], (instregex "POP(16|32|64)rmr")>;

def SKLWriteResGroup78 : SchedWriteRes<[SKLPort5,SKLPort01]> {
  let Latency = 6;
  let NumMicroOps = 3;
  let ResourceCycles = [2,1];
}
def: InstRW<[SKLWriteResGroup78], (instregex "(V?)CVTSI642SSrr")>;

def SKLWriteResGroup80 : SchedWriteRes<[SKLPort1,SKLPort6,SKLPort06,SKLPort0156]> {
  let Latency = 6;
  let NumMicroOps = 4;
  let ResourceCycles = [1,1,1,1];
}
def: InstRW<[SKLWriteResGroup80], (instregex "SLDT(16|32|64)r")>;

def SKLWriteResGroup82 : SchedWriteRes<[SKLPort4,SKLPort23,SKLPort237,SKLPort06]> {
  let Latency = 6;
  let NumMicroOps = 4;
  let ResourceCycles = [1,1,1,1];
}
def: InstRW<[SKLWriteResGroup82], (instregex "BTC(16|32|64)mi8",
                                             "BTR(16|32|64)mi8",
                                             "BTS(16|32|64)mi8",
                                             "SAR(8|16|32|64)m(1|i)",
                                             "SHL(8|16|32|64)m(1|i)",
                                             "SHR(8|16|32|64)m(1|i)")>;

def SKLWriteResGroup83 : SchedWriteRes<[SKLPort4,SKLPort23,SKLPort237,SKLPort0156]> {
  let Latency = 6;
  let NumMicroOps = 4;
  let ResourceCycles = [1,1,1,1];
}
def: InstRW<[SKLWriteResGroup83], (instregex "POP(16|32|64)rmm",
                                             "PUSH(16|32|64)rmm")>;

def SKLWriteResGroup84 : SchedWriteRes<[SKLPort6,SKLPort0156]> {
  let Latency = 6;
  let NumMicroOps = 6;
  let ResourceCycles = [1,5];
}
def: InstRW<[SKLWriteResGroup84], (instrs STD)>;

def SKLWriteResGroup85 : SchedWriteRes<[SKLPort23]> {
  let Latency = 7;
  let NumMicroOps = 1;
  let ResourceCycles = [1];
}
def: InstRW<[SKLWriteResGroup85], (instregex "LD_F(32|64|80)m")>;
def: InstRW<[SKLWriteResGroup85], (instrs VBROADCASTF128,
                                          VBROADCASTI128,
                                          VBROADCASTSDYrm,
                                          VBROADCASTSSYrm,
                                          VMOVDDUPYrm,
                                          VMOVSHDUPYrm,
                                          VMOVSLDUPYrm,
                                          VPBROADCASTDYrm,
                                          VPBROADCASTQYrm)>;

def SKLWriteResGroup86 : SchedWriteRes<[SKLPort0,SKLPort5]> {
  let Latency = 7;
  let NumMicroOps = 2;
  let ResourceCycles = [1,1];
}
def: InstRW<[SKLWriteResGroup86], (instrs VCVTDQ2PDYrr)>;

def SKLWriteResGroup88 : SchedWriteRes<[SKLPort5,SKLPort23]> {
  let Latency = 6;
  let NumMicroOps = 2;
  let ResourceCycles = [1,1];
}
def: InstRW<[SKLWriteResGroup88], (instregex "(V?)PMOV(SX|ZX)BDrm",
                                             "(V?)PMOV(SX|ZX)BQrm",
                                             "(V?)PMOV(SX|ZX)BWrm",
                                             "(V?)PMOV(SX|ZX)DQrm",
                                             "(V?)PMOV(SX|ZX)WDrm",
                                             "(V?)PMOV(SX|ZX)WQrm")>;

def SKLWriteResGroup89 : SchedWriteRes<[SKLPort5,SKLPort01]> {
  let Latency = 7;
  let NumMicroOps = 2;
  let ResourceCycles = [1,1];
}
def: InstRW<[SKLWriteResGroup89], (instrs VCVTPD2PSYrr,
                                          VCVTPS2PDYrr,
                                          VCVTPD2DQYrr,
                                          VCVTTPD2DQYrr)>;

def SKLWriteResGroup91 : SchedWriteRes<[SKLPort23,SKLPort015]> {
  let Latency = 7;
  let NumMicroOps = 2;
  let ResourceCycles = [1,1];
}
def: InstRW<[SKLWriteResGroup91], (instrs VINSERTF128rm,
                                          VINSERTI128rm,
                                          VPBLENDDrmi)>;
def: InstRW<[SKLWriteResGroup91], (instregex "(V?)PADD(B|D|Q|W)rm",
                                             "(V?)PSUB(B|D|Q|W)rm")>;

def SKLWriteResGroup92 : SchedWriteRes<[SKLPort5,SKLPort23]> {
  let Latency = 7;
  let NumMicroOps = 3;
  let ResourceCycles = [2,1];
}
def: InstRW<[SKLWriteResGroup92], (instrs MMX_PACKSSDWirm,
                                          MMX_PACKSSWBirm,
                                          MMX_PACKUSWBirm)>;

def SKLWriteResGroup94 : SchedWriteRes<[SKLPort23,SKLPort0156]> {
  let Latency = 7;
  let NumMicroOps = 3;
  let ResourceCycles = [1,2];
}
def: InstRW<[SKLWriteResGroup94], (instrs LEAVE, LEAVE64,
                                          SCASB, SCASL, SCASQ, SCASW)>;

def SKLWriteResGroup95 : SchedWriteRes<[SKLPort0,SKLPort5,SKLPort01]> {
  let Latency = 7;
  let NumMicroOps = 3;
  let ResourceCycles = [1,1,1];
}
def: InstRW<[SKLWriteResGroup95], (instregex "(V?)CVTTSS2SI(64)?rr")>;

def SKLWriteResGroup96 : SchedWriteRes<[SKLPort0,SKLPort23,SKLPort05]> {
  let Latency = 7;
  let NumMicroOps = 3;
  let ResourceCycles = [1,1,1];
}
def: InstRW<[SKLWriteResGroup96], (instrs FLDCW16m)>;

def SKLWriteResGroup98 : SchedWriteRes<[SKLPort6,SKLPort23,SKLPort0156]> {
  let Latency = 7;
  let NumMicroOps = 3;
  let ResourceCycles = [1,1,1];
}
def: InstRW<[SKLWriteResGroup98], (instrs LRETQ, RETQ)>;

def SKLWriteResGroup100 : SchedWriteRes<[SKLPort4,SKLPort23,SKLPort237,SKLPort06]> {
  let Latency = 7;
  let NumMicroOps = 5;
  let ResourceCycles = [1,1,1,2];
}
def: InstRW<[SKLWriteResGroup100], (instregex "ROL(8|16|32|64)m(1|i)",
                                              "ROR(8|16|32|64)m(1|i)")>;

def SKLWriteResGroup101 : SchedWriteRes<[SKLPort4,SKLPort23,SKLPort237,SKLPort0156]> {
  let Latency = 7;
  let NumMicroOps = 5;
  let ResourceCycles = [1,1,1,2];
}
def: InstRW<[SKLWriteResGroup101], (instregex "XADD(8|16|32|64)rm")>;

def SKLWriteResGroup102 : SchedWriteRes<[SKLPort4,SKLPort6,SKLPort23,SKLPort237,SKLPort0156]> {
  let Latency = 7;
  let NumMicroOps = 5;
  let ResourceCycles = [1,1,1,1,1];
}
def: InstRW<[SKLWriteResGroup102], (instregex "CALL(16|32|64)m")>;
def: InstRW<[SKLWriteResGroup102], (instrs FARCALL64)>;

def SKLWriteResGroup103 : SchedWriteRes<[SKLPort6,SKLPort06,SKLPort15,SKLPort0156]> {
  let Latency = 7;
  let NumMicroOps = 7;
  let ResourceCycles = [1,3,1,2];
}
def: InstRW<[SKLWriteResGroup103], (instrs LOOP)>;

def SKLWriteResGroup107 : SchedWriteRes<[SKLPort1,SKLPort23]> {
  let Latency = 8;
  let NumMicroOps = 2;
  let ResourceCycles = [1,1];
}
def: InstRW<[SKLWriteResGroup107], (instregex "PDEP(32|64)rm",
                                              "PEXT(32|64)rm")>;

def SKLWriteResGroup107_16 : SchedWriteRes<[SKLPort1, SKLPort0156, SKLPort23]> {
  let Latency = 8;
  let NumMicroOps = 3;
  let ResourceCycles = [1,1,1];
}
def: InstRW<[SKLWriteResGroup107_16], (instrs IMUL16rmi, IMUL16rmi8)>;

def SKLWriteResGroup107_16_2 : SchedWriteRes<[SKLPort1, SKLPort06, SKLPort0156, SKLPort23]> {
  let Latency = 9;
  let NumMicroOps = 5;
  let ResourceCycles = [1,1,2,1];
}
def: InstRW<[SKLWriteResGroup107_16_2], (instrs IMUL16m, MUL16m)>;

def SKLWriteResGroup108 : SchedWriteRes<[SKLPort5,SKLPort23]> {
  let Latency = 8;
  let NumMicroOps = 2;
  let ResourceCycles = [1,1];
}
def: InstRW<[SKLWriteResGroup108], (instregex "FCOM(P?)(32|64)m")>;
def: InstRW<[SKLWriteResGroup108], (instrs VPBROADCASTBYrm,
                                           VPBROADCASTWYrm,
                                           VPMOVSXBDYrm,
                                           VPMOVSXBQYrm,
                                           VPMOVSXWQYrm)>;

def SKLWriteResGroup110 : SchedWriteRes<[SKLPort23,SKLPort015]> {
  let Latency = 8;
  let NumMicroOps = 2;
  let ResourceCycles = [1,1];
}
def: InstRW<[SKLWriteResGroup110], (instrs VPBLENDDYrmi)>;
def: InstRW<[SKLWriteResGroup110], (instregex "VPADD(B|D|Q|W)Yrm",
                                              "VPSUB(B|D|Q|W)Yrm")>;

def SKLWriteResGroup112 : SchedWriteRes<[SKLPort0,SKLPort5,SKLPort23]> {
  let Latency = 8;
  let NumMicroOps = 4;
  let ResourceCycles = [1,2,1];
}
def: InstRW<[SKLWriteResGroup112], (instregex "MMX_PH(ADD|SUB)SWrm")>;

def SKLWriteResGroup115 : SchedWriteRes<[SKLPort23,SKLPort237,SKLPort06]> {
  let Latency = 8;
  let NumMicroOps = 5;
  let ResourceCycles = [1,1,3];
}
def: InstRW<[SKLWriteResGroup115], (instregex "ROR(8|16|32|64)mCL")>;

def SKLWriteResGroup116 : SchedWriteRes<[SKLPort23,SKLPort237,SKLPort06,SKLPort0156]> {
  let Latency = 8;
  let NumMicroOps = 5;
  let ResourceCycles = [1,1,1,2];
}
def: InstRW<[SKLWriteResGroup116], (instregex "RCL(8|16|32|64)m(1|i)",
                                              "RCR(8|16|32|64)m(1|i)")>;

def SKLWriteResGroup117 : SchedWriteRes<[SKLPort4,SKLPort23,SKLPort237,SKLPort06]> {
  let Latency = 8;
  let NumMicroOps = 6;
  let ResourceCycles = [1,1,1,3];
}
def: InstRW<[SKLWriteResGroup117], (instregex "ROL(8|16|32|64)mCL",
                                              "SAR(8|16|32|64)mCL",
                                              "SHL(8|16|32|64)mCL",
                                              "SHR(8|16|32|64)mCL")>;

def SKLWriteResGroup119 : SchedWriteRes<[SKLPort4,SKLPort23,SKLPort237,SKLPort06,SKLPort0156]> {
  let Latency = 8;
  let NumMicroOps = 6;
  let ResourceCycles = [1,1,1,2,1];
}
def: SchedAlias<WriteADCRMW, SKLWriteResGroup119>;
def: InstRW<[SKLWriteResGroup119], (instregex "CMPXCHG(8|16|32|64)rm")>;

def SKLWriteResGroup120 : SchedWriteRes<[SKLPort0,SKLPort23]> {
  let Latency = 9;
  let NumMicroOps = 2;
  let ResourceCycles = [1,1];
}
def: InstRW<[SKLWriteResGroup120], (instrs MMX_CVTPI2PSirm)>;

def SKLWriteResGroup121 : SchedWriteRes<[SKLPort5,SKLPort23]> {
  let Latency = 9;
  let NumMicroOps = 2;
  let ResourceCycles = [1,1];
}
def: InstRW<[SKLWriteResGroup121], (instrs PCMPGTQrm,
                                           VPCMPGTQrm,
                                           VPMOVSXBWYrm,
                                           VPMOVSXDQYrm,
                                           VPMOVSXWDYrm,
                                           VPMOVZXWDYrm)>;

def SKLWriteResGroup123 : SchedWriteRes<[SKLPort23,SKLPort01]> {
  let Latency = 9;
  let NumMicroOps = 2;
  let ResourceCycles = [1,1];
}
def: InstRW<[SKLWriteResGroup123], (instregex "MMX_CVT(T?)PS2PIirm",
                                              "(V?)CVTPS2PDrm")>;

def SKLWriteResGroup127 : SchedWriteRes<[SKLPort1,SKLPort5,SKLPort23]> {
  let Latency = 9;
  let NumMicroOps = 3;
  let ResourceCycles = [1,1,1];
}
def: InstRW<[SKLWriteResGroup127], (instrs IMUL64m, MUL64m, MULX64rm)>;

def SKLWriteResGroup128 : SchedWriteRes<[SKLPort5,SKLPort01,SKLPort23]> {
  let Latency = 9;
  let NumMicroOps = 4;
  let ResourceCycles = [2,1,1];
}
def: InstRW<[SKLWriteResGroup128], (instregex "(V?)PHADDSWrm",
                                              "(V?)PHSUBSWrm")>;

def SKLWriteResGroup131 : SchedWriteRes<[SKLPort1,SKLPort6,SKLPort23,SKLPort0156]> {
  let Latency = 9;
  let NumMicroOps = 5;
  let ResourceCycles = [1,2,1,1];
}
def: InstRW<[SKLWriteResGroup131], (instregex "LAR(16|32|64)rm",
                                              "LSL(16|32|64)rm")>;

def SKLWriteResGroup133 : SchedWriteRes<[SKLPort5,SKLPort23]> {
  let Latency = 10;
  let NumMicroOps = 2;
  let ResourceCycles = [1,1];
}
def: InstRW<[SKLWriteResGroup133], (instregex "(ADD|SUB|SUBR)_F(32|64)m",
                                              "ILD_F(16|32|64)m")>;
def: InstRW<[SKLWriteResGroup133], (instrs VPCMPGTQYrm)>;

def SKLWriteResGroup134 : SchedWriteRes<[SKLPort01,SKLPort23]> {
  let Latency = 10;
  let NumMicroOps = 2;
  let ResourceCycles = [1,1];
}
def: InstRW<[SKLWriteResGroup134], (instregex "(V?)CVTDQ2PSrm",
                                              "(V?)CVTPS2DQrm",
                                              "(V?)CVTSS2SDrm",
<<<<<<< HEAD
                                              "(V?)CVTTPS2DQrm",
                                              "(V?)MULPDrm",
                                              "(V?)MULPSrm",
                                              "(V?)PMADDUBSWrm",
                                              "(V?)PMADDWDrm",
                                              "(V?)PMULDQrm",
                                              "(V?)PMULHRSWrm",
                                              "(V?)PMULHUWrm",
                                              "(V?)PMULHWrm",
                                              "(V?)PMULLWrm",
                                              "(V?)PMULUDQrm",
                                              "(V?)SUBPDrm",
                                              "(V?)SUBPSrm")>;
def: InstRW<[SKLWriteResGroup134],
            (instregex "VF(N)?M(ADD|SUB|ADDSUB|SUBADD)(132|213|231)P(D|S)m")>;
=======
                                              "(V?)CVTTPS2DQrm")>;
>>>>>>> 681bdae9

def SKLWriteResGroup138 : SchedWriteRes<[SKLPort0,SKLPort5,SKLPort23]> {
  let Latency = 10;
  let NumMicroOps = 3;
  let ResourceCycles = [1,1,1];
}
def: InstRW<[SKLWriteResGroup138], (instrs MMX_CVTPI2PDirm)>;

def SKLWriteResGroup139 : SchedWriteRes<[SKLPort5,SKLPort23,SKLPort01]> {
  let Latency = 10;
  let NumMicroOps = 3;
  let ResourceCycles = [1,1,1];
}
def: InstRW<[SKLWriteResGroup139], (instregex "(V?)CVTSD2SSrm")>;

def SKLWriteResGroup140 : SchedWriteRes<[SKLPort5,SKLPort01,SKLPort23]> {
  let Latency = 10;
  let NumMicroOps = 4;
  let ResourceCycles = [2,1,1];
}
def: InstRW<[SKLWriteResGroup140], (instrs VPHADDSWYrm,
                                           VPHSUBSWYrm)>;

def SKLWriteResGroup142 : SchedWriteRes<[SKLPort1,SKLPort23,SKLPort06,SKLPort0156]> {
  let Latency = 9;
  let NumMicroOps = 4;
  let ResourceCycles = [1,1,1,1];
}
def: InstRW<[SKLWriteResGroup142], (instrs IMUL32m, MUL32m, MULX32rm)>;

def SKLWriteResGroup143 : SchedWriteRes<[SKLPort4,SKLPort6,SKLPort23,SKLPort237,SKLPort06,SKLPort0156]> {
  let Latency = 10;
  let NumMicroOps = 8;
  let ResourceCycles = [1,1,1,1,1,3];
}
def: InstRW<[SKLWriteResGroup143], (instregex "XCHG(8|16|32|64)rm")>;

def SKLWriteResGroup145 : SchedWriteRes<[SKLPort0,SKLFPDivider]> {
  let Latency = 11;
  let NumMicroOps = 1;
  let ResourceCycles = [1,3];
}
def : SchedAlias<WriteFDivX, SKLWriteResGroup145>; // TODO - convert to ZnWriteResFpuPair

def SKLWriteResGroup146 : SchedWriteRes<[SKLPort0,SKLPort23]> {
  let Latency = 11;
  let NumMicroOps = 2;
  let ResourceCycles = [1,1];
}
def: InstRW<[SKLWriteResGroup146], (instregex "MUL_F(32|64)m")>;

def SKLWriteResGroup147 : SchedWriteRes<[SKLPort01,SKLPort23]> {
  let Latency = 11;
  let NumMicroOps = 2;
  let ResourceCycles = [1,1];
}
<<<<<<< HEAD
def: InstRW<[SKLWriteResGroup147], (instregex "VADDPDYrm",
                                              "VADDPSYrm",
                                              "VADDSUBPDYrm",
                                              "VADDSUBPSYrm",
                                              "VCMPPDYrmi",
                                              "VCMPPSYrmi",
                                              "VCVTDQ2PSYrm",
                                              "VCVTPS2DQYrm",
                                              "VCVTPS2PDYrm",
                                              "VCVTTPS2DQYrm",
                                              "VMAX(C?)PDYrm",
                                              "VMAX(C?)PSYrm",
                                              "VMIN(C?)PDYrm",
                                              "VMIN(C?)PSYrm",
                                              "VMULPDYrm",
                                              "VMULPSYrm",
                                              "VPMADDUBSWYrm",
                                              "VPMADDWDYrm",
                                              "VPMULDQYrm",
                                              "VPMULHRSWYrm",
                                              "VPMULHUWYrm",
                                              "VPMULHWYrm",
                                              "VPMULLWYrm",
                                              "VPMULUDQYrm",
                                              "VSUBPDYrm",
                                              "VSUBPSYrm")>;
def: InstRW<[SKLWriteResGroup147],
            (instregex "VF(N)?M(ADD|SUB|ADDSUB|SUBADD)(132|213|231)P(D|S)Ym")>;
=======
def: InstRW<[SKLWriteResGroup147], (instrs VCVTDQ2PSYrm,
                                           VCVTPS2PDYrm,
                                           VCVTPS2DQYrm,
                                           VCVTTPS2DQYrm)>;
>>>>>>> 681bdae9

def SKLWriteResGroup149 : SchedWriteRes<[SKLPort5,SKLPort23]> {
  let Latency = 11;
  let NumMicroOps = 3;
  let ResourceCycles = [2,1];
}
def: InstRW<[SKLWriteResGroup149], (instregex "FICOM(P?)(16|32)m")>;

def SKLWriteResGroup150 : SchedWriteRes<[SKLPort0,SKLPort5,SKLPort23]> {
  let Latency = 11;
  let NumMicroOps = 3;
  let ResourceCycles = [1,1,1];
}
def: InstRW<[SKLWriteResGroup150], (instregex "(V?)CVTDQ2PDrm")>;

def SKLWriteResGroup151 : SchedWriteRes<[SKLPort0,SKLPort23,SKLPort01]> {
  let Latency = 11;
  let NumMicroOps = 3;
  let ResourceCycles = [1,1,1];
}
def: InstRW<[SKLWriteResGroup151], (instregex "(V?)CVTSS2SI64rm",
                                              "(V?)CVT(T?)SD2SI(64)?rm",
                                              "VCVTTSS2SI64rm",
                                              "(V?)CVT(T?)SS2SIrm")>;

def SKLWriteResGroup152 : SchedWriteRes<[SKLPort5,SKLPort23,SKLPort01]> {
  let Latency = 11;
  let NumMicroOps = 3;
  let ResourceCycles = [1,1,1];
}
def: InstRW<[SKLWriteResGroup152], (instrs CVTPD2PSrm,
                                           CVTPD2DQrm,
                                           CVTTPD2DQrm,
                                           MMX_CVTPD2PIirm,
                                           MMX_CVTTPD2PIirm)>;

def SKLWriteResGroup154 : SchedWriteRes<[SKLPort1,SKLPort06,SKLPort0156]> {
  let Latency = 11;
  let NumMicroOps = 7;
  let ResourceCycles = [2,3,2];
}
def: InstRW<[SKLWriteResGroup154], (instregex "RCL(16|32|64)rCL",
                                              "RCR(16|32|64)rCL")>;

def SKLWriteResGroup155 : SchedWriteRes<[SKLPort1,SKLPort06,SKLPort15,SKLPort0156]> {
  let Latency = 11;
  let NumMicroOps = 9;
  let ResourceCycles = [1,5,1,2];
}
def: InstRW<[SKLWriteResGroup155], (instrs RCL8rCL)>;

def SKLWriteResGroup156 : SchedWriteRes<[SKLPort06,SKLPort0156]> {
  let Latency = 11;
  let NumMicroOps = 11;
  let ResourceCycles = [2,9];
}
def: InstRW<[SKLWriteResGroup156], (instrs LOOPE, LOOPNE)>;

def SKLWriteResGroup160 : SchedWriteRes<[SKLPort0,SKLPort5,SKLPort23,SKLPort01]> {
  let Latency = 12;
  let NumMicroOps = 4;
  let ResourceCycles = [1,1,1,1];
}
def: InstRW<[SKLWriteResGroup160], (instregex "CVTTSS2SI64rm")>;

def SKLWriteResGroup162 : SchedWriteRes<[SKLPort5,SKLPort23]> {
  let Latency = 13;
  let NumMicroOps = 3;
  let ResourceCycles = [2,1];
}
def: InstRW<[SKLWriteResGroup162], (instregex "(ADD|SUB|SUBR)_FI(16|32)m")>;

def SKLWriteResGroup163 : SchedWriteRes<[SKLPort0,SKLPort5,SKLPort23]> {
  let Latency = 13;
  let NumMicroOps = 3;
  let ResourceCycles = [1,1,1];
}
def: InstRW<[SKLWriteResGroup163], (instrs VCVTDQ2PDYrm)>;

def SKLWriteResGroup166 : SchedWriteRes<[SKLPort0,SKLFPDivider]> {
  let Latency = 14;
  let NumMicroOps = 1;
  let ResourceCycles = [1,3];
}
def : SchedAlias<WriteFDiv64,  SKLWriteResGroup166>; // TODO - convert to ZnWriteResFpuPair
def : SchedAlias<WriteFDiv64X, SKLWriteResGroup166>; // TODO - convert to ZnWriteResFpuPair

def SKLWriteResGroup166_1 : SchedWriteRes<[SKLPort0,SKLFPDivider]> {
  let Latency = 14;
  let NumMicroOps = 1;
  let ResourceCycles = [1,5];
}
def : SchedAlias<WriteFDiv64Y, SKLWriteResGroup166_1>; // TODO - convert to ZnWriteResFpuPair

def SKLWriteResGroup169 : SchedWriteRes<[SKLPort0,SKLPort5,SKLPort23]> {
  let Latency = 14;
  let NumMicroOps = 3;
  let ResourceCycles = [1,1,1];
}
def: InstRW<[SKLWriteResGroup169], (instregex "MUL_FI(16|32)m")>;

def SKLWriteResGroup170 : SchedWriteRes<[SKLPort1,SKLPort06,SKLPort15,SKLPort0156]> {
  let Latency = 14;
  let NumMicroOps = 10;
  let ResourceCycles = [2,4,1,3];
}
def: InstRW<[SKLWriteResGroup170], (instrs RCR8rCL)>;

def SKLWriteResGroup171 : SchedWriteRes<[SKLPort0]> {
  let Latency = 15;
  let NumMicroOps = 1;
  let ResourceCycles = [1];
}
def: InstRW<[SKLWriteResGroup171], (instregex "DIVR_(FPrST0|FST0r|FrST0)")>;

def SKLWriteResGroup174 : SchedWriteRes<[SKLPort1,SKLPort23,SKLPort237,SKLPort06,SKLPort15,SKLPort0156]> {
  let Latency = 15;
  let NumMicroOps = 10;
  let ResourceCycles = [1,1,1,5,1,1];
}
def: InstRW<[SKLWriteResGroup174], (instregex "RCL(8|16|32|64)mCL")>;

def SKLWriteResGroup177 : SchedWriteRes<[SKLPort4,SKLPort23,SKLPort237,SKLPort06,SKLPort15,SKLPort0156]> {
  let Latency = 16;
  let NumMicroOps = 14;
  let ResourceCycles = [1,1,1,4,2,5];
}
def: InstRW<[SKLWriteResGroup177], (instrs CMPXCHG8B)>;

def SKLWriteResGroup178 : SchedWriteRes<[SKLPort0156]> {
  let Latency = 16;
  let NumMicroOps = 16;
  let ResourceCycles = [16];
}
def: InstRW<[SKLWriteResGroup178], (instrs VZEROALL)>;

def SKLWriteResGroup179 : SchedWriteRes<[SKLPort0,SKLPort23,SKLFPDivider]> {
  let Latency = 17;
  let NumMicroOps = 2;
  let ResourceCycles = [1,1,5];
}
def : SchedAlias<WriteFDivXLd, SKLWriteResGroup179>; // TODO - convert to ZnWriteResFpuPair

def SKLWriteResGroup180 : SchedWriteRes<[SKLPort0,SKLPort1,SKLPort5,SKLPort6,SKLPort05,SKLPort0156]> {
  let Latency = 17;
  let NumMicroOps = 15;
  let ResourceCycles = [2,1,2,4,2,4];
}
def: InstRW<[SKLWriteResGroup180], (instrs XCH_F)>;

def SKLWriteResGroup184 : SchedWriteRes<[SKLPort5,SKLPort6,SKLPort06,SKLPort0156]> {
  let Latency = 18;
  let NumMicroOps = 8;
  let ResourceCycles = [1,1,1,5];
}
def: InstRW<[SKLWriteResGroup184], (instrs CPUID, RDTSC)>;

def SKLWriteResGroup185 : SchedWriteRes<[SKLPort1,SKLPort23,SKLPort237,SKLPort06,SKLPort15,SKLPort0156]> {
  let Latency = 18;
  let NumMicroOps = 11;
  let ResourceCycles = [2,1,1,4,1,2];
}
def: InstRW<[SKLWriteResGroup185], (instregex "RCR(8|16|32|64)mCL")>;

def SKLWriteResGroup186 : SchedWriteRes<[SKLPort0,SKLPort23,SKLFPDivider]> {
  let Latency = 19;
  let NumMicroOps = 2;
  let ResourceCycles = [1,1,4];
}
def : SchedAlias<WriteFDiv64Ld,  SKLWriteResGroup186>; // TODO - convert to ZnWriteResFpuPair

def SKLWriteResGroup189 : SchedWriteRes<[SKLPort0]> {
  let Latency = 20;
  let NumMicroOps = 1;
  let ResourceCycles = [1];
}
def: InstRW<[SKLWriteResGroup189], (instregex "DIV_(FPrST0|FST0r|FrST0)")>;

def SKLWriteResGroup190 : SchedWriteRes<[SKLPort0,SKLPort23,SKLFPDivider]> {
  let Latency = 20;
  let NumMicroOps = 2;
  let ResourceCycles = [1,1,4];
}
def : SchedAlias<WriteFDiv64XLd, SKLWriteResGroup190>; // TODO - convert to ZnWriteResFpuPair

def SKLWriteResGroup192 : SchedWriteRes<[SKLPort4,SKLPort5,SKLPort6,SKLPort23,SKLPort237,SKLPort06,SKLPort0156]> {
  let Latency = 20;
  let NumMicroOps = 8;
  let ResourceCycles = [1,1,1,1,1,1,2];
}
def: InstRW<[SKLWriteResGroup192], (instrs INSB, INSL, INSW)>;

def SKLWriteResGroup193 : SchedWriteRes<[SKLPort5,SKLPort6,SKLPort0156]> {
  let Latency = 20;
  let NumMicroOps = 10;
  let ResourceCycles = [1,2,7];
}
def: InstRW<[SKLWriteResGroup193], (instrs MWAITrr)>;

def SKLWriteResGroup195 : SchedWriteRes<[SKLPort0,SKLPort23,SKLFPDivider]> {
  let Latency = 21;
  let NumMicroOps = 2;
  let ResourceCycles = [1,1,8];
}
def : SchedAlias<WriteFDiv64YLd, SKLWriteResGroup195>; // TODO - convert to ZnWriteResFpuPair

def SKLWriteResGroup196 : SchedWriteRes<[SKLPort0,SKLPort23]> {
  let Latency = 22;
  let NumMicroOps = 2;
  let ResourceCycles = [1,1];
}
def: InstRW<[SKLWriteResGroup196], (instregex "DIV_F(32|64)m")>;

def SKLWriteResGroup196_1 : SchedWriteRes<[SKLPort0, SKLPort23, SKLPort5, SKLPort015]> {
  let Latency = 22;
  let NumMicroOps = 5;
  let ResourceCycles = [1,2,1,1];
}
def: InstRW<[SKLWriteResGroup196_1], (instrs VGATHERDPSrm,
                                             VGATHERDPDrm,
                                             VGATHERQPDrm,
                                             VGATHERQPSrm,
                                             VPGATHERDDrm,
                                             VPGATHERDQrm,
                                             VPGATHERQDrm,
                                             VPGATHERQQrm)>;

def SKLWriteResGroup196_2 : SchedWriteRes<[SKLPort0, SKLPort23, SKLPort5, SKLPort015]> {
  let Latency = 25;
  let NumMicroOps = 5;
  let ResourceCycles = [1,2,1,1];
}
def: InstRW<[SKLWriteResGroup196_2], (instrs VGATHERDPSYrm,
                                             VGATHERQPDYrm,
                                             VGATHERQPSYrm,
                                             VPGATHERDDYrm,
                                             VPGATHERDQYrm,
                                             VPGATHERQDYrm,
                                             VPGATHERQQYrm,
                                             VGATHERDPDYrm)>;

def SKLWriteResGroup198 : SchedWriteRes<[SKLPort0,SKLPort4,SKLPort5,SKLPort23,SKLPort237,SKLPort06,SKLPort0156]> {
  let Latency = 23;
  let NumMicroOps = 19;
  let ResourceCycles = [2,1,4,1,1,4,6];
}
def: InstRW<[SKLWriteResGroup198], (instrs CMPXCHG16B)>;

def SKLWriteResGroup202 : SchedWriteRes<[SKLPort0,SKLPort5,SKLPort23]> {
  let Latency = 25;
  let NumMicroOps = 3;
  let ResourceCycles = [1,1,1];
}
def: InstRW<[SKLWriteResGroup202], (instregex "DIV_FI(16|32)m")>;

def SKLWriteResGroup206 : SchedWriteRes<[SKLPort0,SKLPort23]> {
  let Latency = 27;
  let NumMicroOps = 2;
  let ResourceCycles = [1,1];
}
def: InstRW<[SKLWriteResGroup206], (instregex "DIVR_F(32|64)m")>;

def SKLWriteResGroup207 : SchedWriteRes<[SKLPort0,SKLPort5,SKLPort23,SKLPort0156]> {
  let Latency = 28;
  let NumMicroOps = 8;
  let ResourceCycles = [2,4,1,1];
}
def: InstRW<[SKLWriteResGroup207], (instregex "IDIV(8|16|32|64)m")>;

def SKLWriteResGroup208 : SchedWriteRes<[SKLPort0,SKLPort5,SKLPort23]> {
  let Latency = 30;
  let NumMicroOps = 3;
  let ResourceCycles = [1,1,1];
}
def: InstRW<[SKLWriteResGroup208], (instregex "DIVR_FI(16|32)m")>;

def SKLWriteResGroup209 : SchedWriteRes<[SKLPort5,SKLPort6,SKLPort23,SKLPort06,SKLPort0156]> {
  let Latency = 35;
  let NumMicroOps = 23;
  let ResourceCycles = [1,5,3,4,10];
}
def: InstRW<[SKLWriteResGroup209], (instregex "IN(8|16|32)ri",
                                              "IN(8|16|32)rr")>;

def SKLWriteResGroup210 : SchedWriteRes<[SKLPort5,SKLPort6,SKLPort23,SKLPort237,SKLPort06,SKLPort0156]> {
  let Latency = 35;
  let NumMicroOps = 23;
  let ResourceCycles = [1,5,2,1,4,10];
}
def: InstRW<[SKLWriteResGroup210], (instregex "OUT(8|16|32)ir",
                                              "OUT(8|16|32)rr")>;

def SKLWriteResGroup211 : SchedWriteRes<[SKLPort1,SKLPort6,SKLPort23,SKLPort0156]> {
  let Latency = 37;
  let NumMicroOps = 31;
  let ResourceCycles = [1,8,1,21];
}
def: InstRW<[SKLWriteResGroup211], (instregex "XRSTOR(64)?")>;

def SKLWriteResGroup212 : SchedWriteRes<[SKLPort1,SKLPort4,SKLPort5,SKLPort6,SKLPort23,SKLPort237,SKLPort15,SKLPort0156]> {
  let Latency = 40;
  let NumMicroOps = 18;
  let ResourceCycles = [1,1,2,3,1,1,1,8];
}
def: InstRW<[SKLWriteResGroup212], (instrs VMCLEARm)>;

def SKLWriteResGroup213 : SchedWriteRes<[SKLPort4,SKLPort6,SKLPort23,SKLPort237,SKLPort0156]> {
  let Latency = 41;
  let NumMicroOps = 39;
  let ResourceCycles = [1,10,1,1,26];
}
def: InstRW<[SKLWriteResGroup213], (instrs XSAVE64)>;

def SKLWriteResGroup214 : SchedWriteRes<[SKLPort5,SKLPort0156]> {
  let Latency = 42;
  let NumMicroOps = 22;
  let ResourceCycles = [2,20];
}
def: InstRW<[SKLWriteResGroup214], (instrs RDTSCP)>;

def SKLWriteResGroup215 : SchedWriteRes<[SKLPort4,SKLPort6,SKLPort23,SKLPort237,SKLPort0156]> {
  let Latency = 42;
  let NumMicroOps = 40;
  let ResourceCycles = [1,11,1,1,26];
}
def: InstRW<[SKLWriteResGroup215], (instrs XSAVE)>;
def: InstRW<[SKLWriteResGroup215], (instregex "XSAVEC", "XSAVES")>;

def SKLWriteResGroup216 : SchedWriteRes<[SKLPort4,SKLPort6,SKLPort23,SKLPort237,SKLPort0156]> {
  let Latency = 46;
  let NumMicroOps = 44;
  let ResourceCycles = [1,11,1,1,30];
}
def: InstRW<[SKLWriteResGroup216], (instregex "XSAVEOPT")>;

def SKLWriteResGroup217 : SchedWriteRes<[SKLPort0,SKLPort23,SKLPort05,SKLPort06,SKLPort0156]> {
  let Latency = 62;
  let NumMicroOps = 64;
  let ResourceCycles = [2,8,5,10,39];
}
def: InstRW<[SKLWriteResGroup217], (instrs FLDENVm)>;

def SKLWriteResGroup218 : SchedWriteRes<[SKLPort0,SKLPort6,SKLPort23,SKLPort05,SKLPort06,SKLPort15,SKLPort0156]> {
  let Latency = 63;
  let NumMicroOps = 88;
  let ResourceCycles = [4,4,31,1,2,1,45];
}
def: InstRW<[SKLWriteResGroup218], (instrs FXRSTOR64)>;

def SKLWriteResGroup219 : SchedWriteRes<[SKLPort0,SKLPort6,SKLPort23,SKLPort05,SKLPort06,SKLPort15,SKLPort0156]> {
  let Latency = 63;
  let NumMicroOps = 90;
  let ResourceCycles = [4,2,33,1,2,1,47];
}
def: InstRW<[SKLWriteResGroup219], (instrs FXRSTOR)>;

def SKLWriteResGroup220 : SchedWriteRes<[SKLPort5,SKLPort05,SKLPort0156]> {
  let Latency = 75;
  let NumMicroOps = 15;
  let ResourceCycles = [6,3,6];
}
def: InstRW<[SKLWriteResGroup220], (instrs FNINIT)>;

def SKLWriteResGroup221 : SchedWriteRes<[SKLPort0,SKLPort1,SKLPort5,SKLPort6,SKLPort05,SKLPort0156]> {
  let Latency = 76;
  let NumMicroOps = 32;
  let ResourceCycles = [7,2,8,3,1,11];
}
def: InstRW<[SKLWriteResGroup221], (instregex "DIV(16|32|64)r")>;

def SKLWriteResGroup222 : SchedWriteRes<[SKLPort0,SKLPort1,SKLPort5,SKLPort6,SKLPort06,SKLPort0156]> {
  let Latency = 102;
  let NumMicroOps = 66;
  let ResourceCycles = [4,2,4,8,14,34];
}
def: InstRW<[SKLWriteResGroup222], (instregex "IDIV(16|32|64)r")>;

def SKLWriteResGroup223 : SchedWriteRes<[SKLPort0,SKLPort1,SKLPort4,SKLPort5,SKLPort6,SKLPort237,SKLPort06,SKLPort0156]> {
  let Latency = 106;
  let NumMicroOps = 100;
  let ResourceCycles = [9,1,11,16,1,11,21,30];
}
def: InstRW<[SKLWriteResGroup223], (instrs FSTENVm)>;

def: InstRW<[WriteZero], (instrs CLC)>;

} // SchedModel<|MERGE_RESOLUTION|>--- conflicted
+++ resolved
@@ -174,21 +174,6 @@
 defm : SKLWriteResPair<WriteJump,  [SKLPort06],   1>;
 
 // Floating point. This covers both scalar and vector operations.
-<<<<<<< HEAD
-def  : WriteRes<WriteFLoad,         [SKLPort23]> { let Latency = 6; }
-def  : WriteRes<WriteFStore,        [SKLPort237, SKLPort4]>;
-def  : WriteRes<WriteFMove,         [SKLPort015]>;
-
-defm : SKLWriteResPair<WriteFAdd,   [SKLPort1], 3>; // Floating point add/sub.
-defm : SKLWriteResPair<WriteFCmp,  [SKLPort01], 4, [1], 1, 6>; // Floating point compare.
-defm : SKLWriteResPair<WriteFCom,   [SKLPort0], 2>; // Floating point compare to flags.
-defm : SKLWriteResPair<WriteFMul,   [SKLPort0], 5>; // Floating point multiplication.
-defm : SKLWriteResPair<WriteFDiv,   [SKLPort0], 12>; // 10-14 cycles. // Floating point division.
-defm : SKLWriteResPair<WriteFSqrt,  [SKLPort0], 15>; // Floating point square root.
-defm : SKLWriteResPair<WriteFRcp,   [SKLPort0], 4>; // Floating point reciprocal estimate.
-defm : SKLWriteResPair<WriteFRsqrt, [SKLPort0], 4>; // Floating point reciprocal square root estimate.
-defm : SKLWriteResPair<WriteFMA,    [SKLPort01], 4>; // Fused Multiply Add.
-=======
 defm : X86WriteRes<WriteFLD0,          [SKLPort05], 1, [1], 1>;
 defm : X86WriteRes<WriteFLD1,          [SKLPort05], 1, [2], 2>;
 defm : X86WriteRes<WriteFLDC,          [SKLPort05], 1, [2], 2>;
@@ -276,7 +261,6 @@
 defm : SKLWriteResPair<WriteDPPS,   [SKLPort5,SKLPort01], 13, [1,3], 4, 6>;
 defm : SKLWriteResPair<WriteDPPSY,  [SKLPort5,SKLPort01], 13, [1,3], 4, 7>;
 defm : X86WriteResPairUnsupported<WriteDPPSZ>;
->>>>>>> 681bdae9
 defm : SKLWriteResPair<WriteFSign,   [SKLPort0], 1>; // Floating point fabs/fchs.
 defm : SKLWriteResPair<WriteFRnd,     [SKLPort01], 8, [2], 2, 6>; // Floating point rounding.
 defm : SKLWriteResPair<WriteFRndY,    [SKLPort01], 8, [2], 2, 7>;
@@ -1396,25 +1380,7 @@
 def: InstRW<[SKLWriteResGroup134], (instregex "(V?)CVTDQ2PSrm",
                                               "(V?)CVTPS2DQrm",
                                               "(V?)CVTSS2SDrm",
-<<<<<<< HEAD
-                                              "(V?)CVTTPS2DQrm",
-                                              "(V?)MULPDrm",
-                                              "(V?)MULPSrm",
-                                              "(V?)PMADDUBSWrm",
-                                              "(V?)PMADDWDrm",
-                                              "(V?)PMULDQrm",
-                                              "(V?)PMULHRSWrm",
-                                              "(V?)PMULHUWrm",
-                                              "(V?)PMULHWrm",
-                                              "(V?)PMULLWrm",
-                                              "(V?)PMULUDQrm",
-                                              "(V?)SUBPDrm",
-                                              "(V?)SUBPSrm")>;
-def: InstRW<[SKLWriteResGroup134],
-            (instregex "VF(N)?M(ADD|SUB|ADDSUB|SUBADD)(132|213|231)P(D|S)m")>;
-=======
                                               "(V?)CVTTPS2DQrm")>;
->>>>>>> 681bdae9
 
 def SKLWriteResGroup138 : SchedWriteRes<[SKLPort0,SKLPort5,SKLPort23]> {
   let Latency = 10;
@@ -1471,41 +1437,10 @@
   let NumMicroOps = 2;
   let ResourceCycles = [1,1];
 }
-<<<<<<< HEAD
-def: InstRW<[SKLWriteResGroup147], (instregex "VADDPDYrm",
-                                              "VADDPSYrm",
-                                              "VADDSUBPDYrm",
-                                              "VADDSUBPSYrm",
-                                              "VCMPPDYrmi",
-                                              "VCMPPSYrmi",
-                                              "VCVTDQ2PSYrm",
-                                              "VCVTPS2DQYrm",
-                                              "VCVTPS2PDYrm",
-                                              "VCVTTPS2DQYrm",
-                                              "VMAX(C?)PDYrm",
-                                              "VMAX(C?)PSYrm",
-                                              "VMIN(C?)PDYrm",
-                                              "VMIN(C?)PSYrm",
-                                              "VMULPDYrm",
-                                              "VMULPSYrm",
-                                              "VPMADDUBSWYrm",
-                                              "VPMADDWDYrm",
-                                              "VPMULDQYrm",
-                                              "VPMULHRSWYrm",
-                                              "VPMULHUWYrm",
-                                              "VPMULHWYrm",
-                                              "VPMULLWYrm",
-                                              "VPMULUDQYrm",
-                                              "VSUBPDYrm",
-                                              "VSUBPSYrm")>;
-def: InstRW<[SKLWriteResGroup147],
-            (instregex "VF(N)?M(ADD|SUB|ADDSUB|SUBADD)(132|213|231)P(D|S)Ym")>;
-=======
 def: InstRW<[SKLWriteResGroup147], (instrs VCVTDQ2PSYrm,
                                            VCVTPS2PDYrm,
                                            VCVTPS2DQYrm,
                                            VCVTTPS2DQYrm)>;
->>>>>>> 681bdae9
 
 def SKLWriteResGroup149 : SchedWriteRes<[SKLPort5,SKLPort23]> {
   let Latency = 11;
