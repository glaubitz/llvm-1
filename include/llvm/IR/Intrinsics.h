--- conflicted
+++ resolved
@@ -39,11 +39,7 @@
 
     // Get the intrinsic enums generated from Intrinsics.td
 #define GET_INTRINSIC_ENUM_VALUES
-<<<<<<< HEAD
-#include "llvm/IR/Intrinsics.gen"
-=======
 #include "llvm/IR/IntrinsicEnums.inc"
->>>>>>> 681bdae9
 #undef GET_INTRINSIC_ENUM_VALUES
     , num_intrinsics
   };
