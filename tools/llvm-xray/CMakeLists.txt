set(LLVM_LINK_COMPONENTS
  ${LLVM_TARGETS_TO_BUILD}
  DebugInfoDWARF
  Object
  Support
  Symbolize
  XRay
  )

<<<<<<< HEAD
set(LLVM_XRAY_TOOLS
  func-id-helper.cc
  xray-account.cc
  xray-color-helper.cc
  xray-converter.cc
  xray-extract.cc
  xray-extract.cc
  xray-graph.cc
  xray-graph-diff.cc
  xray-stacks.cc
  xray-registry.cc)

add_llvm_tool(llvm-xray llvm-xray.cc ${LLVM_XRAY_TOOLS})
=======
add_llvm_tool(llvm-xray
  func-id-helper.cpp
  llvm-xray.cpp
  xray-account.cpp
  xray-color-helper.cpp
  xray-converter.cpp
  xray-extract.cpp
  xray-graph-diff.cpp
  xray-graph.cpp
  xray-registry.cpp
  xray-stacks.cpp
  )
>>>>>>> 681bdae9
<|MERGE_RESOLUTION|>--- conflicted
+++ resolved
@@ -7,21 +7,6 @@
   XRay
   )
 
-<<<<<<< HEAD
-set(LLVM_XRAY_TOOLS
-  func-id-helper.cc
-  xray-account.cc
-  xray-color-helper.cc
-  xray-converter.cc
-  xray-extract.cc
-  xray-extract.cc
-  xray-graph.cc
-  xray-graph-diff.cc
-  xray-stacks.cc
-  xray-registry.cc)
-
-add_llvm_tool(llvm-xray llvm-xray.cc ${LLVM_XRAY_TOOLS})
-=======
 add_llvm_tool(llvm-xray
   func-id-helper.cpp
   llvm-xray.cpp
@@ -33,5 +18,4 @@
   xray-graph.cpp
   xray-registry.cpp
   xray-stacks.cpp
-  )
->>>>>>> 681bdae9
+  )